# -*- coding: utf-8 -*-

# Copyright 2020 Google LLC
#
# Licensed under the Apache License, Version 2.0 (the "License");
# you may not use this file except in compliance with the License.
# You may obtain a copy of the License at
#
#     http://www.apache.org/licenses/LICENSE-2.0
#
# Unless required by applicable law or agreed to in writing, software
# distributed under the License is distributed on an "AS IS" BASIS,
# WITHOUT WARRANTIES OR CONDITIONS OF ANY KIND, either express or implied.
# See the License for the specific language governing permissions and
# limitations under the License.
#

import io
import os

import setuptools  # type: ignore

name = "google-cloud-aiplatform"
<<<<<<< HEAD
version = "0.3.1"
=======
version = "0.4.0"
>>>>>>> a3c14bd8
description = "Cloud AI Platform API client library"

package_root = os.path.abspath(os.path.dirname(__file__))
readme_filename = os.path.join(package_root, "README.rst")
with io.open(readme_filename, encoding="utf-8") as readme_file:
    readme = readme_file.read()

setuptools.setup(
    name=name,
    version=version,
    description=description,
    long_description=readme,
    packages=setuptools.PEP420PackageFinder.find(),
    namespace_packages=("google", "google.cloud"),
    author="Google LLC",
    author_email="googleapis-packages@google.com",
    license="Apache 2.0",
    url="https://github.com/googleapis/python-aiplatform",
    platforms="Posix; MacOS X; Windows",
    include_package_data=True,
    install_requires=(
        "google-api-core[grpc] >= 1.22.2, < 2.0.0dev",
<<<<<<< HEAD
        "libcst >= 0.2.5",
        "proto-plus >= 1.10.1",
        "mock >= 4.0.2",
        "google-cloud-storage >= 1.26.0, < 2.0.0dev",
        "google-cloud-bigquery >= 1.15.0, < 3.0.0dev",
=======
        "proto-plus >= 1.10.1",
        "google-cloud-storage >= 1.26.0, < 2.0.0dev",
>>>>>>> a3c14bd8
    ),
    python_requires=">=3.6",
    scripts=[],
    classifiers=[
        "Development Status :: 4 - Beta",
        "Intended Audience :: Developers",
        "Operating System :: OS Independent",
        "Programming Language :: Python :: 3.6",
        "Programming Language :: Python :: 3.7",
        "Programming Language :: Python :: 3.8",
        "Topic :: Internet",
        "Topic :: Software Development :: Libraries :: Python Modules",
    ],
    zip_safe=False,
)<|MERGE_RESOLUTION|>--- conflicted
+++ resolved
@@ -21,11 +21,7 @@
 import setuptools  # type: ignore
 
 name = "google-cloud-aiplatform"
-<<<<<<< HEAD
-version = "0.3.1"
-=======
 version = "0.4.0"
->>>>>>> a3c14bd8
 description = "Cloud AI Platform API client library"
 
 package_root = os.path.abspath(os.path.dirname(__file__))
@@ -48,16 +44,9 @@
     include_package_data=True,
     install_requires=(
         "google-api-core[grpc] >= 1.22.2, < 2.0.0dev",
-<<<<<<< HEAD
-        "libcst >= 0.2.5",
         "proto-plus >= 1.10.1",
-        "mock >= 4.0.2",
         "google-cloud-storage >= 1.26.0, < 2.0.0dev",
         "google-cloud-bigquery >= 1.15.0, < 3.0.0dev",
-=======
-        "proto-plus >= 1.10.1",
-        "google-cloud-storage >= 1.26.0, < 2.0.0dev",
->>>>>>> a3c14bd8
     ),
     python_requires=">=3.6",
     scripts=[],
