# -*- coding: utf-8 -*-

# Copyright 2021 Google LLC
#
# Licensed under the Apache License, Version 2.0 (the "License");
# you may not use this file except in compliance with the License.
# You may obtain a copy of the License at
#
#     http://www.apache.org/licenses/LICENSE-2.0
#
# Unless required by applicable law or agreed to in writing, software
# distributed under the License is distributed on an "AS IS" BASIS,
# WITHOUT WARRANTIES OR CONDITIONS OF ANY KIND, either express or implied.
# See the License for the specific language governing permissions and
# limitations under the License.
#

import abc
import datetime
import functools
import inspect
import pathlib
import tempfile
from typing import Any
from typing import Callable


from google.cloud import aiplatform
from google.cloud.aiplatform import base
from google.cloud.aiplatform.experimental.vertex_model.serializers import pandas
from google.cloud.aiplatform.experimental.vertex_model.utils import source_utils

try:
    import pandas as pd
except ImportError:
    raise ImportError(
        "Pandas is not installed. Please install pandas to use VertexModel"
    )


_LOGGER = base.Logger(__name__)


def vertex_fit_function_wrapper(method: Callable[..., Any]):
    """Adapts code in the user-written child class for cloud training and prediction

    If the user wishes to conduct local development, will return the original function.
    If not, converts the child class to an executable inner script and calls the Vertex
    AI SDK using the custom training job interface.

    Args:
        method (classmethod): the method to be wrapped.

    Returns:
        A function that will complete local or cloud training based off of the user's
        implementation of the VertexModel class. The training mode is determined by the
        user-designated training_mode variable.

    Raises:
        RuntimeError: An error occurred trying to access the staging bucket.
    """

    @functools.wraps(method)
    def f(*args, **kwargs):
        if method.__self__.training_mode == "local":
            return method(*args, **kwargs)

        obj = method.__self__
        cls_name = obj.__class__.__name__

        training_source = source_utils._make_class_source(obj)

<<<<<<< HEAD
        with tempfile.TemporaryDirectory() as tmpdirname:
            script_path = pathlib.Path(tmpdirname) / "training_script.py"

            bound_args = inspect.signature(method).bind(*args, **kwargs)
            print(type(bound_args))

            # get the mapping of parameter names to types
            # split the arguments into those that we need to serialize and those that can
            # be hard coded into the source

            pass_through_params = {}
            serialized_params = {}

            for parameter_name, parameter in bound_args.arguments.items():
                if (
                    bound_args.signature.parameters[parameter_name].kind
                    is inspect.Parameter.VAR_POSITIONAL
                ):
                    parameter_type = type(parameter)
                    valid_types = [int, float, str] + list(
                        obj._data_serialization_mapping.keys()
                    )
                    if parameter_type not in valid_types:
                        raise RuntimeError(
                            f"{parameter_type} not supported. parameter_name = {parameter_name}. The only supported types are {valid_types}"
                        )

                    if type(parameter) in obj._data_serialization_mapping:
                        serialized_params[parameter_name] = parameter
                    else:  # assume primitive
                        pass_through_params[parameter_name] = parameter
=======
        bound_args = inspect.signature(method).bind(*args, **kwargs)

        # get the mapping of parameter names to types
        # split the arguments into those that we need to serialize and those that can
        # be hard coded into the source

        pass_through_params = {}
        serialized_params = {}

        for parameter_name, parameter in bound_args.arguments.items():
            parameter_type = type(parameter)
            valid_types = [int, float, str] + list(
                obj._data_serialization_mapping.keys()
            )
            if parameter_type not in valid_types:
                raise RuntimeError(
                    f"{parameter_type} not supported. parameter_name = {parameter_name}. The only supported types are {valid_types}"
                )

            if parameter_type in obj._data_serialization_mapping.keys():
                serialized_params[parameter_name] = parameter
            else:  # assume primitive
                pass_through_params[parameter_name] = parameter

        staging_bucket = aiplatform.initializer.global_config.staging_bucket
        if staging_bucket is None:
            raise RuntimeError(
                "Staging bucket must be set to run training in cloud mode: `aiplatform.init(staging_bucket='gs://my/staging/bucket')`"
            )

        timestamp = datetime.datetime.now().isoformat(sep="-", timespec="milliseconds")
        vertex_model_root_folder = "/".join(
            [staging_bucket, f"vertex_model_run_{timestamp}"]
        )

        param_name_to_serialized_info = {}
        serialized_inputs_artifacts_folder = "/".join(
            [vertex_model_root_folder, "serialized_input_parameters"]
        )

        for parameter_name, parameter in serialized_params.items():
            parameter_type = type(parameter)

            serializer = obj._data_serialization_mapping[parameter_type][1]
            parameter_uri = serializer(
                serialized_inputs_artifacts_folder, parameter, parameter_name
            )

            # namedtuple
            param_name_to_serialized_info[parameter_name] = (
                parameter_uri,
                parameter_type,
            )  # "pd.DataFrame"

            _LOGGER.info(
                f"{parameter_name} of type {parameter_type} was serialized to {parameter_uri}"
            )

        with tempfile.TemporaryDirectory() as tmpdirname:
            script_path = pathlib.Path(tmpdirname) / "training_script.py"

            source = source_utils._make_source(
                cls_source=training_source,
                cls_name=cls_name,
                instance_method=method.__name__,
                pass_through_params=pass_through_params,
                param_name_to_serialized_info=param_name_to_serialized_info,
                obj=obj,
            )

            with open(script_path, "w") as f:
                f.write(source)
>>>>>>> 5315eb04

                obj._training_job = aiplatform.CustomTrainingJob(
                    display_name="my_training_job",
                    script_path=str(script_path),
                    # programatically determine the dependency in the future
                    requirements=["pandas>=1.3"],
                    # https://cloud.google.com/vertex-ai/docs/training/pre-built-containers
                    container_uri="us-docker.pkg.dev/vertex-ai/training/pytorch-xla.1-7:latest",
                )

<<<<<<< HEAD
            param_name_to_serialized_info = {}
            for parameter_name, parameter in serialized_params.items():
                serializer = obj._data_serialization_mapping[type[parameter]][1]
                parameter_uri = serializer(staging_bucket, parameter, parameter_name)

                # namedtuple
                param_name_to_serialized_info[parameter_name] = (
                    parameter_uri,
                    type(parameter).__name__,
                )  # "pd.DataFrame"

            source = source_utils._make_source(
                cls_source=training_source,
                cls_name=cls_name,
                instance_method=method.__name__,
                pass_through_params=pass_through_params,
                param_name_to_serialized_info=param_name_to_serialized_info,
                obj=obj,
            )

            with open(script_path, "w") as f:
                f.write(source)

                obj._training_job = aiplatform.CustomTrainingJob(
                    display_name="my_training_job",
                    script_path=str(script_path),
                    # programatically determine the dependency in the future
                    requirements=["pandas>=1.3"],
                    # https://cloud.google.com/vertex-ai/docs/training/pre-built-containers
                    container_uri="us-docker.pkg.dev/vertex-ai/training/pytorch-xla.1-7:latest",
                )

=======
>>>>>>> 5315eb04
                # In the custom training job, a MODEL directory will be provided as an env var
                # our code should serialize our MODEL to that directory

                obj._training_job.run(replica_count=1)

    return f


class VertexModel(metaclass=abc.ABCMeta):

    _data_serialization_mapping = {
        pd.DataFrame: (pandas._deserialize_dataframe, pandas._serialize_dataframe)
    }

    """ Parent class that users can extend to use the Vertex AI SDK """

    def __init__(self):
        # Default to local training on creation, at least for this prototype.
        self.training_mode = "local"
        self.fit = vertex_fit_function_wrapper(self.fit)

    @abc.abstractmethod
    def fit(self):
        """Train model."""
        pass

    def predict(self):
        """Make predictions on training data."""
        raise NotImplementedError("predict is currently not implemented.")

    def batch_predict(self):
        """Make predictions on training data."""
        raise NotImplementedError("batch_predict is currently not implemented.")

    def eval(self):
        """Evaluate model."""
        raise NotImplementedError("eval is currently not implemented.")<|MERGE_RESOLUTION|>--- conflicted
+++ resolved
@@ -70,39 +70,6 @@
 
         training_source = source_utils._make_class_source(obj)
 
-<<<<<<< HEAD
-        with tempfile.TemporaryDirectory() as tmpdirname:
-            script_path = pathlib.Path(tmpdirname) / "training_script.py"
-
-            bound_args = inspect.signature(method).bind(*args, **kwargs)
-            print(type(bound_args))
-
-            # get the mapping of parameter names to types
-            # split the arguments into those that we need to serialize and those that can
-            # be hard coded into the source
-
-            pass_through_params = {}
-            serialized_params = {}
-
-            for parameter_name, parameter in bound_args.arguments.items():
-                if (
-                    bound_args.signature.parameters[parameter_name].kind
-                    is inspect.Parameter.VAR_POSITIONAL
-                ):
-                    parameter_type = type(parameter)
-                    valid_types = [int, float, str] + list(
-                        obj._data_serialization_mapping.keys()
-                    )
-                    if parameter_type not in valid_types:
-                        raise RuntimeError(
-                            f"{parameter_type} not supported. parameter_name = {parameter_name}. The only supported types are {valid_types}"
-                        )
-
-                    if type(parameter) in obj._data_serialization_mapping:
-                        serialized_params[parameter_name] = parameter
-                    else:  # assume primitive
-                        pass_through_params[parameter_name] = parameter
-=======
         bound_args = inspect.signature(method).bind(*args, **kwargs)
 
         # get the mapping of parameter names to types
@@ -175,7 +142,6 @@
 
             with open(script_path, "w") as f:
                 f.write(source)
->>>>>>> 5315eb04
 
                 obj._training_job = aiplatform.CustomTrainingJob(
                     display_name="my_training_job",
@@ -186,41 +152,6 @@
                     container_uri="us-docker.pkg.dev/vertex-ai/training/pytorch-xla.1-7:latest",
                 )
 
-<<<<<<< HEAD
-            param_name_to_serialized_info = {}
-            for parameter_name, parameter in serialized_params.items():
-                serializer = obj._data_serialization_mapping[type[parameter]][1]
-                parameter_uri = serializer(staging_bucket, parameter, parameter_name)
-
-                # namedtuple
-                param_name_to_serialized_info[parameter_name] = (
-                    parameter_uri,
-                    type(parameter).__name__,
-                )  # "pd.DataFrame"
-
-            source = source_utils._make_source(
-                cls_source=training_source,
-                cls_name=cls_name,
-                instance_method=method.__name__,
-                pass_through_params=pass_through_params,
-                param_name_to_serialized_info=param_name_to_serialized_info,
-                obj=obj,
-            )
-
-            with open(script_path, "w") as f:
-                f.write(source)
-
-                obj._training_job = aiplatform.CustomTrainingJob(
-                    display_name="my_training_job",
-                    script_path=str(script_path),
-                    # programatically determine the dependency in the future
-                    requirements=["pandas>=1.3"],
-                    # https://cloud.google.com/vertex-ai/docs/training/pre-built-containers
-                    container_uri="us-docker.pkg.dev/vertex-ai/training/pytorch-xla.1-7:latest",
-                )
-
-=======
->>>>>>> 5315eb04
                 # In the custom training job, a MODEL directory will be provided as an env var
                 # our code should serialize our MODEL to that directory
 
