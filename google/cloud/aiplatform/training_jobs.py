--- conflicted
+++ resolved
@@ -233,9 +233,6 @@
                 and Location in which this pipeline is.
     """
 
-        if self._has_run:
-            raise RuntimeError("Training has already run.")
-
         input_data_config = self._create_input_data_config(
             dataset=dataset,
             training_fraction_split=training_fraction_split,
@@ -288,7 +285,9 @@
     @property
     def state(self) -> Optional[gca_pipeline_state.PipelineState]:
         """Current training state."""
-        self._assert_has_run()
+
+        if self._assert_has_run():
+            return
 
         return self._gca_resource.state
 
@@ -389,15 +388,16 @@
         """Helper property to check if this training job has been run."""
         return self._gca_resource is not None
 
-    def _assert_has_run(self):
+    def _assert_has_run(self) -> bool:
         """Helper method to assert that this training has run."""
         if not self._has_run:
             if self._is_waiting_to_run():
-                return None
+                return True
             raise RuntimeError(
                 "TrainingPipeline has not been launched. You must run this"
                 " TrainingPipeline using TrainingPipeline.run. "
             )
+        return False
 
 
 def _timestamped_gcs_dir(root_gcs_path: str, dir_name_prefix: str) -> str:
@@ -1040,13 +1040,9 @@
                 used to validate the Model. This is ignored if Dataset is not provided.
             test_fraction_split (float):
                 The fraction of the input data that is to be
-<<<<<<< HEAD
-                used to evaluate the Model.
+                used to evaluate the Model. This is ignored if Dataset is not provided.
             sync (bool):
                 Whether to run this job synchronously.
-=======
-                used to evaluate the Model. This is ignored if Dataset is not provided.
->>>>>>> d9654830
 
         Returns:
             model: The trained AI Platform Model resource or None if training did not
@@ -1213,6 +1209,7 @@
 
 
 class AutoMLTabularTrainingJob(_TrainingJob):
+
     def __init__(
         self,
         display_name: str,
@@ -1319,7 +1316,8 @@
         weight_column: Optional[str] = None,
         budget_milli_node_hours: int = 1000,
         model_display_name: Optional[str] = None,
-        disable_early_stopping=False,
+        disable_early_stopping: bool=False,
+        sync: bool=True
     ) -> models.Model:
         """Runs the training job and returns a model.
 
@@ -1379,13 +1377,114 @@
                 that training might stop before the entire training budget has been
                 used, if futrher training does no longer brings significant improvement
                 to the model.
+            sync (bool):
+                Whether to run this job synchronously.
 
         Returns:
             model: The trained AI Platform Model resource or None if training did not
                 produce an AI Platform Model.
 
         Raises:
-            RuntimeError if Training job has already been run
+            RuntimeError if Training job has already been run or is waiting to run.
+        """
+
+        if self._is_waiting_to_run():
+            raise RuntimeError("Custom Training is already scheduled to run.")
+
+        if self._has_run:
+            raise RuntimeError("Custom Training has already run.")
+
+        return self._run(
+            dataset=dataset,
+            target_column=target_column,
+            training_fraction_split=training_fraction_split,
+            validation_fraction_split=validation_fraction_split,
+            test_fraction_split=test_fraction_split,
+            weight_column=weight_column,
+            budget_milli_node_hours=budget_milli_node_hours,
+            model_display_name=model_display_name,
+            disable_early_stopping=disable_early_stopping,
+            sync=sync
+        )
+
+    @base.optional_async_wrapper()
+    def _run(
+        self,
+        dataset: datasets.Dataset,
+        target_column: str,
+        training_fraction_split: float = 0.8,
+        validation_fraction_split: float = 0.1,
+        test_fraction_split: float = 0.1,
+        weight_column: Optional[str] = None,
+        budget_milli_node_hours: int = 1000,
+        model_display_name: Optional[str] = None,
+        disable_early_stopping: bool=False,
+        sync: bool=True
+    ) -> models.Model:
+        """Runs the training job and returns a model.
+
+        Data fraction splits:
+        Any of ``training_fraction_split``, ``validation_fraction_split`` and
+        ``test_fraction_split`` may optionally be provided, they must sum to up to 1. If
+        the provided ones sum to less than 1, the remainder is assigned to sets as
+        decided by AI Platform.If none of the fractions are set, by default roughly 80%
+        of data will be used for training, 10% for validation, and 10% for test.
+
+        Args:
+            dataset (aiplatform.Dataset):
+                Required. The dataset within the same Project from which data will be used to train the Model. The
+                Dataset must use schema compatible with Model being trained,
+                and what is compatible should be described in the used
+                TrainingPipeline's [training_task_definition]
+                [google.cloud.aiplatform.v1beta1.TrainingPipeline.training_task_definition].
+                For tabular Datasets, all their data is exported to
+                training, to pick and choose from.
+            training_fraction_split (float):
+                Required. The fraction of the input data that is to be
+                used to train the Model. This is ignored if Dataset is not provided.
+            validation_fraction_split (float):
+                Required. The fraction of the input data that is to be
+                used to validate the Model. This is ignored if Dataset is not provided.
+            test_fraction_split (float):
+                Required. The fraction of the input data that is to be
+                used to evaluate the Model. This is ignored if Dataset is not provided.
+            weight_column (str):
+                Optional. Name of the column that should be used as the weight column.
+                Higher values in this column give more importance to the row
+                during Model training. The column must have numeric values between 0 and
+                10000 inclusively, and 0 value means that the row is ignored.
+                If the weight column field is not set, then all rows are assumed to have
+                equal weight of 1.
+            budget_milli_node_hours (int):
+                Optional. The train budget of creating this Model, expressed in milli node
+                hours i.e. 1,000 value in this field means 1 node hour.
+                The training cost of the model will not exceed this budget. The final
+                cost will be attempted to be close to the budget, though may end up
+                being (even) noticeably smaller - at the backend's discretion. This
+                especially may happen when further model training ceases to provide
+                any improvements.
+                If the budget is set to a value known to be insufficient to train a
+                Model for the given training set, the training won't be attempted and
+                will error.
+                The minimum value is 1000 and the maximum is 72000.
+            model_display_name (str):
+                Optional. If the script produces a managed AI Platform Model. The display name of
+                the Model. The name can be up to 128 characters long and can be consist
+                of any UTF-8 characters.
+
+                If not provided upon creation, the job's display_name is used.
+            disable_early_stopping (bool):
+                Required. If true, the entire budget is used. This disables the early stopping
+                feature. By default, the early stopping feature is enabled, which means
+                that training might stop before the entire training budget has been
+                used, if futrher training does no longer brings significant improvement
+                to the model.
+            sync (bool):
+                Whether to run this job synchronously.
+
+        Returns:
+            model: The trained AI Platform Model resource or None if training did not
+                produce an AI Platform Model.
         """
 
         training_task_definition = schema.training_job.definition.tabular_task
