# -*- coding: utf-8 -*-

# Copyright 2020 Google LLC
#
# Licensed under the Apache License, Version 2.0 (the "License");
# you may not use this file except in compliance with the License.
# You may obtain a copy of the License at
#
#     http://www.apache.org/licenses/LICENSE-2.0
#
# Unless required by applicable law or agreed to in writing, software
# distributed under the License is distributed on an "AS IS" BASIS,
# WITHOUT WARRANTIES OR CONDITIONS OF ANY KIND, either express or implied.
# See the License for the specific language governing permissions and
# limitations under the License.
#

from google.cloud.aiplatform import gapic
from google.cloud.aiplatform import explain

from google.cloud.aiplatform import initializer
from google.cloud.aiplatform.datasets import (
    ImageDataset,
    TabularDataset,
    TextDataset,
    TimeSeriesDataset,
    VideoDataset,
)
from google.cloud.aiplatform import hyperparameter_tuning
from google.cloud.aiplatform.metadata import metadata
from google.cloud.aiplatform.models import Endpoint
from google.cloud.aiplatform.models import Model
from google.cloud.aiplatform.pipeline_jobs import PipelineJob
from google.cloud.aiplatform.jobs import (
    BatchPredictionJob,
    CustomJob,
    HyperparameterTuningJob,
)
from google.cloud.aiplatform.tensorboard import Tensorboard
from google.cloud.aiplatform.training_jobs import (
    CustomTrainingJob,
    CustomContainerTrainingJob,
    CustomPythonPackageTrainingJob,
    AutoMLTabularTrainingJob,
    AutoMLForecastingTrainingJob,
    AutoMLImageTrainingJob,
    AutoMLTextTrainingJob,
    AutoMLVideoTrainingJob,
)

"""
Usage:
from google.cloud import aiplatform

aiplatform.init(project='my_project')
"""
init = initializer.global_config.init

log_params = metadata.metadata_service.log_params
log_metrics = metadata.metadata_service.log_metrics
get_experiment_df = metadata.metadata_service.get_experiment_df
get_pipeline_df = metadata.metadata_service.get_pipeline_df
start_run = metadata.metadata_service.start_run


__all__ = (
    "explain",
    "gapic",
    "init",
    "hyperparameter_tuning",
    "log_params",
    "log_metrics",
    "get_experiment_df",
    "get_pipeline_df",
    "start_run",
    "AutoMLImageTrainingJob",
    "AutoMLTabularTrainingJob",
    "AutoMLForecastingTrainingJob",
    "AutoMLTextTrainingJob",
    "AutoMLVideoTrainingJob",
    "BatchPredictionJob",
    "CustomJob",
    "CustomTrainingJob",
    "CustomContainerTrainingJob",
    "CustomPythonPackageTrainingJob",
    "Endpoint",
    "ImageDataset",
    "HyperparameterTuningJob",
    "Model",
    "PipelineJob",
    "TabularDataset",
    "TextDataset",
    "TimeSeriesDataset",
    "VideoDataset",
<<<<<<< HEAD
    "experimental",
=======
    "Tensorboard",
>>>>>>> fe5c7020
)<|MERGE_RESOLUTION|>--- conflicted
+++ resolved
@@ -65,6 +65,7 @@
 
 __all__ = (
     "explain",
+    "experimental",
     "gapic",
     "init",
     "hyperparameter_tuning",
@@ -89,12 +90,8 @@
     "Model",
     "PipelineJob",
     "TabularDataset",
+    "Tensorboard",
     "TextDataset",
     "TimeSeriesDataset",
     "VideoDataset",
-<<<<<<< HEAD
-    "experimental",
-=======
-    "Tensorboard",
->>>>>>> fe5c7020
 )