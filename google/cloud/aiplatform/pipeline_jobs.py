# -*- coding: utf-8 -*-

# Copyright 2022 Google LLC
#
# Licensed under the Apache License, Version 2.0 (the "License");
# you may not use this file except in compliance with the License.
# You may obtain a copy of the License at
#
#     http://www.apache.org/licenses/LICENSE-2.0
#
# Unless required by applicable law or agreed to in writing, software
# distributed under the License is distributed on an "AS IS" BASIS,
# WITHOUT WARRANTIES OR CONDITIONS OF ANY KIND, either express or implied.
# See the License for the specific language governing permissions and
# limitations under the License.
#

import datetime
import logging
import time
import re
from typing import Any, Dict, List, Optional, Union

from google.auth import credentials as auth_credentials
from google.cloud.aiplatform import base
from google.cloud.aiplatform import initializer
from google.cloud.aiplatform import utils
from google.cloud.aiplatform.metadata import artifact
from google.cloud.aiplatform.metadata import context
from google.cloud.aiplatform.metadata import execution
from google.cloud.aiplatform.metadata import constants as metadata_constants
from google.cloud.aiplatform.metadata import experiment_resources
from google.cloud.aiplatform.metadata import utils as metadata_utils
from google.cloud.aiplatform.utils import yaml_utils
from google.cloud.aiplatform.utils import pipeline_utils
from google.protobuf import json_format

from google.cloud.aiplatform.compat.types import (
    pipeline_job as gca_pipeline_job,
    pipeline_state as gca_pipeline_state,
)

_LOGGER = base.Logger(__name__)

<<<<<<< HEAD
_PIPELINE_COMPLETE_STATES = {
    gca_pipeline_state_v1.PipelineState.PIPELINE_STATE_SUCCEEDED,
    gca_pipeline_state_v1.PipelineState.PIPELINE_STATE_FAILED,
    gca_pipeline_state_v1.PipelineState.PIPELINE_STATE_CANCELLED,
    gca_pipeline_state_v1.PipelineState.PIPELINE_STATE_PAUSED,
}

_PIPELINE_ERROR_STATES = {gca_pipeline_state_v1.PipelineState.PIPELINE_STATE_FAILED}
=======
_PIPELINE_COMPLETE_STATES = set(
    [
        gca_pipeline_state.PipelineState.PIPELINE_STATE_SUCCEEDED,
        gca_pipeline_state.PipelineState.PIPELINE_STATE_FAILED,
        gca_pipeline_state.PipelineState.PIPELINE_STATE_CANCELLED,
        gca_pipeline_state.PipelineState.PIPELINE_STATE_PAUSED,
    ]
)

_PIPELINE_ERROR_STATES = set([gca_pipeline_state.PipelineState.PIPELINE_STATE_FAILED])
>>>>>>> 643d3356

# Pattern for valid names used as a Vertex resource name.
_VALID_NAME_PATTERN = re.compile("^[a-z][-a-z0-9]{0,127}$")


def _get_current_time() -> datetime.datetime:
    """Gets the current timestamp."""
    return datetime.datetime.now()


def _set_enable_caching_value(
    pipeline_spec: Dict[str, Any], enable_caching: bool
) -> None:
    """Sets pipeline tasks caching options.

    Args:
     pipeline_spec (Dict[str, Any]):
          Required. The dictionary of pipeline spec.
     enable_caching (bool):
          Required. Whether to enable caching.
    """
    for component in [pipeline_spec["root"]] + list(
        pipeline_spec["components"].values()
    ):
        if "dag" in component:
            for task in component["dag"]["tasks"].values():
                task["cachingOptions"] = {"enableCache": enable_caching}


class PipelineJob(
    base.VertexAiStatefulResource,
    experiment_resources._ExperimentLoggable,
    experiment_loggable_schemas=(
        experiment_resources._ExperimentLoggableSchema(
            title=metadata_constants.SYSTEM_PIPELINE_RUN
        ),
    ),
):

    client_class = utils.PipelineJobClientWithOverride
    _resource_noun = "pipelineJobs"
    _delete_method = "delete_pipeline_job"
    _getter_method = "get_pipeline_job"
    _list_method = "list_pipeline_jobs"
    _parse_resource_name_method = "parse_pipeline_job_path"
    _format_resource_name_method = "pipeline_job_path"

    # Required by the done() method
    _valid_done_states = _PIPELINE_COMPLETE_STATES

    def __init__(
        self,
        # TODO(b/223262536): Make the display_name parameter optional in the next major release
        display_name: str,
        template_path: str,
        job_id: Optional[str] = None,
        pipeline_root: Optional[str] = None,
        parameter_values: Optional[Dict[str, Any]] = None,
        enable_caching: Optional[bool] = None,
        encryption_spec_key_name: Optional[str] = None,
        labels: Optional[Dict[str, str]] = None,
        credentials: Optional[auth_credentials.Credentials] = None,
        project: Optional[str] = None,
        location: Optional[str] = None,
    ):
        """Retrieves a PipelineJob resource and instantiates its
        representation.

        Args:
            display_name (str):
                Required. The user-defined name of this Pipeline.
            template_path (str):
                Required. The path of PipelineJob or PipelineSpec JSON or YAML file. It
                can be a local path or a Google Cloud Storage URI.
                Example: "gs://project.name"
            job_id (str):
                Optional. The unique ID of the job run.
                If not specified, pipeline name + timestamp will be used.
            pipeline_root (str):
                Optional. The root of the pipeline outputs. Default to be staging bucket.
            parameter_values (Dict[str, Any]):
                Optional. The mapping from runtime parameter names to its values that
                control the pipeline run.
            enable_caching (bool):
                Optional. Whether to turn on caching for the run.

                If this is not set, defaults to the compile time settings, which
                are True for all tasks by default, while users may specify
                different caching options for individual tasks.

                If this is set, the setting applies to all tasks in the pipeline.

                Overrides the compile time settings.
            encryption_spec_key_name (str):
                Optional. The Cloud KMS resource identifier of the customer
                managed encryption key used to protect the job. Has the
                form:
                ``projects/my-project/locations/my-region/keyRings/my-kr/cryptoKeys/my-key``.
                The key needs to be in the same region as where the compute
                resource is created.

                If this is set, then all
                resources created by the PipelineJob will
                be encrypted with the provided encryption key.

                Overrides encryption_spec_key_name set in aiplatform.init.
            labels (Dict[str, str]):
                Optional. The user defined metadata to organize PipelineJob.
            credentials (auth_credentials.Credentials):
                Optional. Custom credentials to use to create this PipelineJob.
                Overrides credentials set in aiplatform.init.
            project (str):
                Optional. The project that you want to run this PipelineJob in. If not set,
                the project set in aiplatform.init will be used.
            location (str):
                Optional. Location to create PipelineJob. If not set,
                location set in aiplatform.init will be used.

        Raises:
            ValueError: If job_id or labels have incorrect format.
        """
        if not display_name:
            display_name = self.__class__._generate_display_name()
        utils.validate_display_name(display_name)

        if labels:
            utils.validate_labels(labels)

        super().__init__(project=project, location=location, credentials=credentials)

        self._parent = initializer.global_config.common_location_path(
            project=project, location=location
        )

        # this loads both .yaml and .json files because YAML is a superset of JSON
        pipeline_json = yaml_utils.load_yaml(
            template_path, self.project, self.credentials
        )

        # Pipeline_json can be either PipelineJob or PipelineSpec.
        if pipeline_json.get("pipelineSpec") is not None:
            pipeline_job = pipeline_json
            pipeline_root = (
                pipeline_root
                or pipeline_job["pipelineSpec"].get("defaultPipelineRoot")
                or pipeline_job["runtimeConfig"].get("gcsOutputDirectory")
                or initializer.global_config.staging_bucket
            )
        else:
            pipeline_job = {
                "pipelineSpec": pipeline_json,
                "runtimeConfig": {},
            }
            pipeline_root = (
                pipeline_root
                or pipeline_job["pipelineSpec"].get("defaultPipelineRoot")
                or initializer.global_config.staging_bucket
            )
        builder = pipeline_utils.PipelineRuntimeConfigBuilder.from_job_spec_json(
            pipeline_job
        )
        builder.update_pipeline_root(pipeline_root)
        builder.update_runtime_parameters(parameter_values)
        runtime_config_dict = builder.build()

        runtime_config = gca_pipeline_job.PipelineJob.RuntimeConfig()._pb
        json_format.ParseDict(runtime_config_dict, runtime_config)

        pipeline_name = pipeline_job["pipelineSpec"]["pipelineInfo"]["name"]
        self.job_id = job_id or "{pipeline_name}-{timestamp}".format(
            pipeline_name=re.sub("[^-0-9a-z]+", "-", pipeline_name.lower())
            .lstrip("-")
            .rstrip("-"),
            timestamp=_get_current_time().strftime("%Y%m%d%H%M%S"),
        )
        if not _VALID_NAME_PATTERN.match(self.job_id):
            raise ValueError(
                f"Generated job ID: {self.job_id} is illegal as a Vertex pipelines job ID. "
                "Expecting an ID following the regex pattern "
                f'"{_VALID_NAME_PATTERN.pattern[1:-1]}"'
            )

        if enable_caching is not None:
            _set_enable_caching_value(pipeline_job["pipelineSpec"], enable_caching)

        self._gca_resource = gca_pipeline_job.PipelineJob(
            display_name=display_name,
            pipeline_spec=pipeline_job["pipelineSpec"],
            labels=labels,
            runtime_config=runtime_config,
            encryption_spec=initializer.global_config.get_encryption_spec(
                encryption_spec_key_name=encryption_spec_key_name
            ),
        )

    @base.optional_sync()
    def run(
        self,
        service_account: Optional[str] = None,
        network: Optional[str] = None,
        sync: Optional[bool] = True,
        create_request_timeout: Optional[float] = None,
    ) -> None:
        """Run this configured PipelineJob and monitor the job until completion.

        Args:
            service_account (str):
                Optional. Specifies the service account for workload run-as account.
                Users submitting jobs must have act-as permission on this run-as account.
            network (str):
                Optional. The full name of the Compute Engine network to which the job
                should be peered. For example, projects/12345/global/networks/myVPC.

                Private services access must already be configured for the network.
                If left unspecified, the job is not peered with any network.
            sync (bool):
                Optional. Whether to execute this method synchronously. If False, this method will unblock and it will be executed in a concurrent Future.
            create_request_timeout (float):
                Optional. The timeout for the create request in seconds.
        """
        self.submit(
            service_account=service_account,
            network=network,
            create_request_timeout=create_request_timeout,
        )

        self._block_until_complete()

    def submit(
        self,
        service_account: Optional[str] = None,
        network: Optional[str] = None,
        create_request_timeout: Optional[float] = None,
        *,
        experiment: Optional[Union[str, experiment_resources.Experiment]] = None,
    ) -> None:
        """Run this configured PipelineJob.

        Args:
            service_account (str):
                Optional. Specifies the service account for workload run-as account.
                Users submitting jobs must have act-as permission on this run-as account.
            network (str):
                Optional. The full name of the Compute Engine network to which the job
                should be peered. For example, projects/12345/global/networks/myVPC.

                Private services access must already be configured for the network.
                If left unspecified, the job is not peered with any network.
            create_request_timeout (float):
                Optional. The timeout for the create request in seconds.
            experiment (Union[str, experiments_resource.Experiment]):
                Optional. The Vertex AI experiment name or instance to associate to this PipelineJob.

                Metrics produced by the PipelineJob as system.Metric Artifacts
                will be associated as metrics to the current Experiment Run.

                Pipeline parameters will be associated as parameters to the
                current Experiment Run.
        """
        if service_account:
            self._gca_resource.service_account = service_account

        if network:
            self._gca_resource.network = network

        # Prevents logs from being supressed on TFX pipelines
        if self._gca_resource.pipeline_spec.get("sdkVersion", "").startswith("tfx"):
            _LOGGER.setLevel(logging.INFO)

        if experiment:
            self._validate_experiment(experiment)

        _LOGGER.log_create_with_lro(self.__class__)

        self._gca_resource = self.api_client.create_pipeline_job(
            parent=self._parent,
            pipeline_job=self._gca_resource,
            pipeline_job_id=self.job_id,
            timeout=create_request_timeout,
        )

        _LOGGER.log_create_complete_with_getter(
            self.__class__, self._gca_resource, "pipeline_job"
        )

        _LOGGER.info("View Pipeline Job:\n%s" % self._dashboard_uri())

        if experiment:
            self._associate_to_experiment(experiment)

    def wait(self):
        """Wait for this PipelineJob to complete."""
        if self._latest_future is None:
            self._block_until_complete()
        else:
            super().wait()

    @property
    def pipeline_spec(self):
        return self._gca_resource.pipeline_spec

    @property
    def state(self) -> Optional[gca_pipeline_state.PipelineState]:
        """Current pipeline state."""
        self._sync_gca_resource()
        return self._gca_resource.state

    @property
    def task_details(self) -> List[gca_pipeline_job_v1.PipelineTaskDetail]:
        self._sync_gca_resource()
        return list(self._gca_resource.job_detail.task_details)

    @property
    def has_failed(self) -> bool:
        """Returns True if pipeline has failed.

        False otherwise.
        """
        return self.state == gca_pipeline_state.PipelineState.PIPELINE_STATE_FAILED

    def _dashboard_uri(self) -> str:
        """Helper method to compose the dashboard uri where pipeline can be
        viewed."""
        fields = self._parse_resource_name(self.resource_name)
        url = f"https://console.cloud.google.com/vertex-ai/locations/{fields['location']}/pipelines/runs/{fields['pipeline_job']}?project={fields['project']}"
        return url

    def _block_until_complete(self):
        """Helper method to block and check on job until complete."""
        # Used these numbers so failures surface fast
        wait = 5  # start at five seconds
        log_wait = 5
        max_wait = 60 * 5  # 5 minute wait
        multiplier = 2  # scale wait by 2 every iteration

        previous_time = time.time()
        while self.state not in _PIPELINE_COMPLETE_STATES:
            current_time = time.time()
            if current_time - previous_time >= log_wait:
                _LOGGER.info(
                    "%s %s current state:\n%s"
                    % (
                        self.__class__.__name__,
                        self._gca_resource.name,
                        self._gca_resource.state,
                    )
                )
                log_wait = min(log_wait * multiplier, max_wait)
                previous_time = current_time
            time.sleep(wait)

        # Error is only populated when the job state is
        # JOB_STATE_FAILED or JOB_STATE_CANCELLED.
        if self._gca_resource.state in _PIPELINE_ERROR_STATES:
            raise RuntimeError("Job failed with:\n%s" % self._gca_resource.error)
        else:
            _LOGGER.log_action_completed_against_resource("run", "completed", self)

    @classmethod
    def get(
        cls,
        resource_name: str,
        project: Optional[str] = None,
        location: Optional[str] = None,
        credentials: Optional[auth_credentials.Credentials] = None,
    ) -> "PipelineJob":
        """Get a Vertex AI Pipeline Job for the given resource_name.

        Args:
            resource_name (str):
                Required. A fully-qualified resource name or ID.
            project (str):
                Optional. Project to retrieve dataset from. If not set, project
                set in aiplatform.init will be used.
            location (str):
                Optional. Location to retrieve dataset from. If not set,
                location set in aiplatform.init will be used.
            credentials (auth_credentials.Credentials):
                Optional. Custom credentials to use to upload this model.
                Overrides credentials set in aiplatform.init.

        Returns:
            A Vertex AI PipelineJob.
        """
        self = cls._empty_constructor(
            project=project,
            location=location,
            credentials=credentials,
            resource_name=resource_name,
        )

        self._gca_resource = self._get_gca_resource(resource_name=resource_name)

        return self

    def cancel(self) -> None:
        """Starts asynchronous cancellation on the PipelineJob. The server
        makes a best effort to cancel the job, but success is not guaranteed.
        On successful cancellation, the PipelineJob is not deleted; instead it
        becomes a job with state set to `CANCELLED`.
        """
        self.api_client.cancel_pipeline_job(name=self.resource_name)

    @classmethod
    def list(
        cls,
        filter: Optional[str] = None,
        order_by: Optional[str] = None,
        project: Optional[str] = None,
        location: Optional[str] = None,
        credentials: Optional[auth_credentials.Credentials] = None,
    ) -> List["PipelineJob"]:
        """List all instances of this PipelineJob resource.

        Example Usage:

        aiplatform.PipelineJob.list(
            filter='display_name="experiment_a27"',
            order_by='create_time desc'
        )

        Args:
            filter (str):
                Optional. An expression for filtering the results of the request.
                For field names both snake_case and camelCase are supported.
            order_by (str):
                Optional. A comma-separated list of fields to order by, sorted in
                ascending order. Use "desc" after a field name for descending.
                Supported fields: `display_name`, `create_time`, `update_time`
            project (str):
                Optional. Project to retrieve list from. If not set, project
                set in aiplatform.init will be used.
            location (str):
                Optional. Location to retrieve list from. If not set, location
                set in aiplatform.init will be used.
            credentials (auth_credentials.Credentials):
                Optional. Custom credentials to use to retrieve list. Overrides
                credentials set in aiplatform.init.

        Returns:
            List[PipelineJob] - A list of PipelineJob resource objects
        """

        return cls._list_with_local_order(
            filter=filter,
            order_by=order_by,
            project=project,
            location=location,
            credentials=credentials,
        )

    def wait_for_resource_creation(self) -> None:
        """Waits until resource has been created."""
        self._wait_for_resource_creation()

<<<<<<< HEAD
    def done(self) -> bool:
        """Helper method that return True is PipelineJob is done. False otherwise."""
        if not self._gca_resource:
            return False

        return self.state in _PIPELINE_COMPLETE_STATES

    def _has_failed(self) -> bool:
        """Return True if PipelineJob has Failed."""
        if not self._gca_resource:
            return False

        return self.state in _PIPELINE_ERROR_STATES

    def _get_context(self) -> context._Context:
        """Returns the PipelineRun Context for this PipelineJob in the MetadataStore.

        Returns:
            System.PipelineRUn Context instance that represents this PipelineJob.

        Raises:
            RuntimeError if Pipeline has failed or system.PipelineRun context is not found.
        """
        self.wait_for_resource_creation()
        pipeline_run_context = self._gca_resource.job_detail.pipeline_run_context

        # PipelineJob context is created asynchronously so we need to poll until it exists.
        while not self.done():
            pipeline_run_context = self._gca_resource.job_detail.pipeline_run_context
            if pipeline_run_context:
                break
            time.sleep(1)

        if not pipeline_run_context:
            if self._has_failed:
                raise RuntimeError(
                    f"Cannot associate PipelineJob to Experiment: {self.gca_resource.error}"
                )
            else:
                raise RuntimeError(
                    "Cannot associate PipelineJob to Experiment because PipelineJob context could not be found."
                )

        return context._Context(
            resource=pipeline_run_context,
            project=self.project,
            location=self.location,
            credentials=self.credentials,
        )

    @classmethod
    def _query_experiment_row(
        cls, node: context._Context
    ) -> experiment_resources._ExperimentRow:
        """Queries the PipelineJob metadata as an experiment run parameter and metric row.

        Parameters are retrieved from the system.Run Execution.metadata of the PipelineJob.

        Metrics are retrieved from the system.Metric Artifacts.metadata produced by this PipelineJob.

        Args:
            node (context._Context):
                Required. System.PipelineRun context that represents a PipelineJob Run.
        Returns:
            Experiment run row representing this PipelineJob.
        """

        system_run_executions = execution.Execution.list(
            project=node.project,
            location=node.location,
            credentials=node.credentials,
            filter=metadata_utils._make_filter_string(
                in_context=[node.resource_name],
                schema_title=metadata_constants.SYSTEM_RUN,
            ),
        )

        metric_artifacts = artifact.Artifact.list(
            project=node.project,
            location=node.location,
            credentials=node.credentials,
            filter=metadata_utils._make_filter_string(
                in_context=[node.resource_name],
                schema_title=metadata_constants.SYSTEM_METRICS,
            ),
        )

        row = experiment_resources._ExperimentRow(
            experiment_run_type=node.schema_title, name=node.display_name
        )

        if system_run_executions:
            row.params = {
                key[len(metadata_constants.PIPELINE_PARAM_PREFIX) :]: value
                for key, value in system_run_executions[0].metadata.items()
            }
            row.state = system_run_executions[0].state.name

        for metric_artifact in metric_artifacts:
            if row.metrics:
                row.metrics.update(metric_artifact.metadata)
            else:
                row.metrics = metric_artifact.metadata

        return row
=======
    def clone(
        self,
        display_name: Optional[str] = None,
        job_id: Optional[str] = None,
        pipeline_root: Optional[str] = None,
        parameter_values: Optional[Dict[str, Any]] = None,
        enable_caching: Optional[bool] = None,
        encryption_spec_key_name: Optional[str] = None,
        labels: Optional[Dict[str, str]] = None,
        credentials: Optional[auth_credentials.Credentials] = None,
        project: Optional[str] = None,
        location: Optional[str] = None,
    ) -> "PipelineJob":
        """Returns a new PipelineJob object with the same settings as the original one.

        Args:
            display_name (str):
                Optional. The user-defined name of this cloned Pipeline.
                If not specified, original pipeline display name will be used.
            job_id (str):
                Optional. The unique ID of the job run.
                If not specified, "cloned" + pipeline name + timestamp will be used.
            pipeline_root (str):
                Optional. The root of the pipeline outputs. Default to be the same
                staging bucket as original pipeline.
            parameter_values (Dict[str, Any]):
                Optional. The mapping from runtime parameter names to its values that
                control the pipeline run. Defaults to be the same values as original
                PipelineJob.
            enable_caching (bool):
                Optional. Whether to turn on caching for the run.
                If this is not set, defaults to be the same as original pipeline.
                If this is set, the setting applies to all tasks in the pipeline.
            encryption_spec_key_name (str):
                Optional. The Cloud KMS resource identifier of the customer
                managed encryption key used to protect the job. Has the
                form:
                ``projects/my-project/locations/my-region/keyRings/my-kr/cryptoKeys/my-key``.
                The key needs to be in the same region as where the compute resource is created.
                If this is set, then all
                resources created by the PipelineJob will
                be encrypted with the provided encryption key.
                If not specified, encryption_spec of original PipelineJob will be used.
            labels (Dict[str, str]):
                Optional. The user defined metadata to organize PipelineJob.
            credentials (auth_credentials.Credentials):
                Optional. Custom credentials to use to create this PipelineJob.
                Overrides credentials set in aiplatform.init.
            project (str):
                Optional. The project that you want to run this PipelineJob in.
                If not set, the project set in original PipelineJob will be used.
            location (str):
                Optional. Location to create PipelineJob.
                If not set, location set in original PipelineJob will be used.

        Returns:
            A Vertex AI PipelineJob.

        Raises:
            ValueError: If job_id or labels have incorrect format.
        """
        ## Initialize an empty PipelineJob
        if not project:
            project = self.project
        if not location:
            location = self.location
        if not credentials:
            credentials = self.credentials

        cloned = self.__class__._empty_constructor(
            project=project,
            location=location,
            credentials=credentials,
        )
        cloned._parent = initializer.global_config.common_location_path(
            project=project, location=location
        )

        ## Get gca_resource from original PipelineJob
        pipeline_job = json_format.MessageToDict(self._gca_resource._pb)

        ## Set pipeline_spec
        pipeline_spec = pipeline_job["pipelineSpec"]
        if "deploymentConfig" in pipeline_spec:
            del pipeline_spec["deploymentConfig"]

        ## Set caching
        if enable_caching is not None:
            _set_enable_caching_value(pipeline_spec, enable_caching)

        ## Set job_id
        pipeline_name = pipeline_spec["pipelineInfo"]["name"]
        cloned.job_id = job_id or "cloned-{pipeline_name}-{timestamp}".format(
            pipeline_name=re.sub("[^-0-9a-z]+", "-", pipeline_name.lower())
            .lstrip("-")
            .rstrip("-"),
            timestamp=_get_current_time().strftime("%Y%m%d%H%M%S"),
        )
        if not _VALID_NAME_PATTERN.match(cloned.job_id):
            raise ValueError(
                f"Generated job ID: {cloned.job_id} is illegal as a Vertex pipelines job ID. "
                "Expecting an ID following the regex pattern "
                f'"{_VALID_NAME_PATTERN.pattern[1:-1]}"'
            )

        ## Set display_name, labels and encryption_spec
        if display_name:
            utils.validate_display_name(display_name)
        elif not display_name and "displayName" in pipeline_job:
            display_name = pipeline_job["displayName"]

        if labels:
            utils.validate_labels(labels)
        elif not labels and "labels" in pipeline_job:
            labels = pipeline_job["labels"]

        if encryption_spec_key_name or "encryptionSpec" not in pipeline_job:
            encryption_spec = initializer.global_config.get_encryption_spec(
                encryption_spec_key_name=encryption_spec_key_name
            )
        else:
            encryption_spec = pipeline_job["encryptionSpec"]

        ## Set runtime_config
        builder = pipeline_utils.PipelineRuntimeConfigBuilder.from_job_spec_json(
            pipeline_job
        )
        builder.update_pipeline_root(pipeline_root)
        builder.update_runtime_parameters(parameter_values)
        runtime_config_dict = builder.build()
        runtime_config = gca_pipeline_job.PipelineJob.RuntimeConfig()._pb
        json_format.ParseDict(runtime_config_dict, runtime_config)

        ## Create gca_resource for cloned PipelineJob
        cloned._gca_resource = gca_pipeline_job.PipelineJob(
            display_name=display_name,
            pipeline_spec=pipeline_spec,
            labels=labels,
            runtime_config=runtime_config,
            encryption_spec=encryption_spec,
        )

        return cloned
>>>>>>> 643d3356
<|MERGE_RESOLUTION|>--- conflicted
+++ resolved
@@ -1,6 +1,6 @@
 # -*- coding: utf-8 -*-
 
-# Copyright 2022 Google LLC
+# Copyright 2021 Google LLC
 #
 # Licensed under the Apache License, Version 2.0 (the "License");
 # you may not use this file except in compliance with the License.
@@ -42,16 +42,6 @@
 
 _LOGGER = base.Logger(__name__)
 
-<<<<<<< HEAD
-_PIPELINE_COMPLETE_STATES = {
-    gca_pipeline_state_v1.PipelineState.PIPELINE_STATE_SUCCEEDED,
-    gca_pipeline_state_v1.PipelineState.PIPELINE_STATE_FAILED,
-    gca_pipeline_state_v1.PipelineState.PIPELINE_STATE_CANCELLED,
-    gca_pipeline_state_v1.PipelineState.PIPELINE_STATE_PAUSED,
-}
-
-_PIPELINE_ERROR_STATES = {gca_pipeline_state_v1.PipelineState.PIPELINE_STATE_FAILED}
-=======
 _PIPELINE_COMPLETE_STATES = set(
     [
         gca_pipeline_state.PipelineState.PIPELINE_STATE_SUCCEEDED,
@@ -62,7 +52,6 @@
 )
 
 _PIPELINE_ERROR_STATES = set([gca_pipeline_state.PipelineState.PIPELINE_STATE_FAILED])
->>>>>>> 643d3356
 
 # Pattern for valid names used as a Vertex resource name.
 _VALID_NAME_PATTERN = re.compile("^[a-z][-a-z0-9]{0,127}$")
@@ -371,7 +360,7 @@
         return self._gca_resource.state
 
     @property
-    def task_details(self) -> List[gca_pipeline_job_v1.PipelineTaskDetail]:
+    def task_details(self) -> List[gca_pipeline_job.PipelineTaskDetail]:
         self._sync_gca_resource()
         return list(self._gca_resource.job_detail.task_details)
 
@@ -518,7 +507,6 @@
         """Waits until resource has been created."""
         self._wait_for_resource_creation()
 
-<<<<<<< HEAD
     def done(self) -> bool:
         """Helper method that return True is PipelineJob is done. False otherwise."""
         if not self._gca_resource:
@@ -624,7 +612,7 @@
                 row.metrics = metric_artifact.metadata
 
         return row
-=======
+
     def clone(
         self,
         display_name: Optional[str] = None,
@@ -767,5 +755,4 @@
             encryption_spec=encryption_spec,
         )
 
-        return cloned
->>>>>>> 643d3356
+        return cloned