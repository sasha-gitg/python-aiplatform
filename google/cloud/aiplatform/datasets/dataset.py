# -*- coding: utf-8 -*-

# Copyright 2020 Google LLC
#
# Licensed under the Apache License, Version 2.0 (the "License");
# you may not use this file except in compliance with the License.
# You may obtain a copy of the License at
#
#     http://www.apache.org/licenses/LICENSE-2.0
#
# Unless required by applicable law or agreed to in writing, software
# distributed under the License is distributed on an "AS IS" BASIS,
# WITHOUT WARRANTIES OR CONDITIONS OF ANY KIND, either express or implied.
# See the License for the specific language governing permissions and
# limitations under the License.
#

from typing import Optional, Sequence, Dict, Tuple, Union, List

from google.api_core import operation
from google.auth import credentials as auth_credentials

from google.cloud.aiplatform import base
from google.cloud.aiplatform import initializer
from google.cloud.aiplatform import utils

from google.cloud.aiplatform.compat.services import dataset_service_client
from google.cloud.aiplatform.compat.types import (
    dataset as gca_dataset,
    encryption_spec as gca_encryption_spec,
    io as gca_io,
)
from google.cloud.aiplatform.datasets import _datasources

_LOGGER = base.Logger(__name__)


<<<<<<< HEAD
class _Dataset(base.VertexAIResourceNounWithFutureManager):
=======
class _Dataset(base.VertexAiResourceNounWithFutureManager):
>>>>>>> 7b7c950b
    """Managed dataset resource for Vertex AI."""

    client_class = utils.DatasetClientWithOverride
    _is_client_prediction_client = False
    _resource_noun = "datasets"
    _getter_method = "get_dataset"
    _list_method = "list_datasets"
    _delete_method = "delete_dataset"

    _supported_metadata_schema_uris: Tuple[str] = ()

    def __init__(
        self,
        dataset_name: str,
        project: Optional[str] = None,
        location: Optional[str] = None,
        credentials: Optional[auth_credentials.Credentials] = None,
    ):
        """Retrieves an existing managed dataset given a dataset name or ID.

        Args:
            dataset_name (str):
                Required. A fully-qualified dataset resource name or dataset ID.
                Example: "projects/123/locations/us-central1/datasets/456" or
                "456" when project and location are initialized or passed.
            project (str):
                Optional project to retrieve dataset from. If not set, project
                set in aiplatform.init will be used.
            location (str):
                Optional location to retrieve dataset from. If not set, location
                set in aiplatform.init will be used.
            credentials (auth_credentials.Credentials):
                Custom credentials to use to upload this model. Overrides
                credentials set in aiplatform.init.
        """

        super().__init__(
            project=project,
            location=location,
            credentials=credentials,
            resource_name=dataset_name,
        )
        self._gca_resource = self._get_gca_resource(resource_name=dataset_name)
        self._validate_metadata_schema_uri()

    @property
    def metadata_schema_uri(self) -> str:
        """The metadata schema uri of this dataset resource."""
        return self._gca_resource.metadata_schema_uri

    def _validate_metadata_schema_uri(self) -> None:
        """Validate the metadata_schema_uri of retrieved dataset resource.

        Raises:
            ValueError if the dataset type of the retrieved dataset resource is
            not supported by the class.
        """
        if self._supported_metadata_schema_uris and (
            self.metadata_schema_uri not in self._supported_metadata_schema_uris
        ):
            raise ValueError(
                f"{self.__class__.__name__} class can not be used to retrieve "
                f"dataset resource {self.resource_name}, check the dataset type"
            )

    @classmethod
    def create(
        cls,
        display_name: str,
        metadata_schema_uri: str,
        gcs_source: Optional[Union[str, Sequence[str]]] = None,
        bq_source: Optional[str] = None,
        import_schema_uri: Optional[str] = None,
        data_item_labels: Optional[Dict] = None,
        project: Optional[str] = None,
        location: Optional[str] = None,
        credentials: Optional[auth_credentials.Credentials] = None,
        request_metadata: Optional[Sequence[Tuple[str, str]]] = (),
        encryption_spec_key_name: Optional[str] = None,
        sync: bool = True,
    ) -> "_Dataset":
        """Creates a new dataset and optionally imports data into dataset when
        source and import_schema_uri are passed.

        Args:
            display_name (str):
                Required. The user-defined name of the Dataset.
                The name can be up to 128 characters long and can be consist
                of any UTF-8 characters.
            metadata_schema_uri (str):
                Required. Points to a YAML file stored on Google Cloud Storage
                describing additional information about the Dataset. The schema
                is defined as an OpenAPI 3.0.2 Schema Object. The schema files
                that can be used here are found in gs://google-cloud-
                aiplatform/schema/dataset/metadata/.
            gcs_source (Union[str, Sequence[str]]):
                Google Cloud Storage URI(-s) to the
                input file(s). May contain wildcards. For more
                information on wildcards, see
                https://cloud.google.com/storage/docs/gsutil/addlhelp/WildcardNames.
                examples:
                    str: "gs://bucket/file.csv"
                    Sequence[str]: ["gs://bucket/file1.csv", "gs://bucket/file2.csv"]
            bq_source (str):
                BigQuery URI to the input table.
                example:
                    "bq://project.dataset.table_name"
            import_schema_uri (str):
                Points to a YAML file stored on Google Cloud
                Storage describing the import format. Validation will be
                done against the schema. The schema is defined as an
                `OpenAPI 3.0.2 Schema
                Object <https://tinyurl.com/y538mdwt>`__.
            data_item_labels (Dict):
                Labels that will be applied to newly imported DataItems. If
                an identical DataItem as one being imported already exists
                in the Dataset, then these labels will be appended to these
                of the already existing one, and if labels with identical
                key is imported before, the old label value will be
                overwritten. If two DataItems are identical in the same
                import data operation, the labels will be combined and if
                key collision happens in this case, one of the values will
                be picked randomly. Two DataItems are considered identical
                if their content bytes are identical (e.g. image bytes or
                pdf bytes). These labels will be overridden by Annotation
                labels specified inside index file refenced by
                ``import_schema_uri``,
                e.g. jsonl file.
            project (str):
                Project to upload this model to. Overrides project set in
                aiplatform.init.
            location (str):
                Location to upload this model to. Overrides location set in
                aiplatform.init.
            credentials (auth_credentials.Credentials):
                Custom credentials to use to upload this model. Overrides
                credentials set in aiplatform.init.
            request_metadata (Sequence[Tuple[str, str]]):
                Strings which should be sent along with the request as metadata.
            encryption_spec_key_name (Optional[str]):
                Optional. The Cloud KMS resource identifier of the customer
                managed encryption key used to protect the dataset. Has the
                form:
                ``projects/my-project/locations/my-region/keyRings/my-kr/cryptoKeys/my-key``.
                The key needs to be in the same region as where the compute
                resource is created.

                If set, this Dataset and all sub-resources of this Dataset will be secured by this key.

                Overrides encryption_spec_key_name set in aiplatform.init.
            sync (bool):
                Whether to execute this method synchronously. If False, this method
                will be executed in concurrent Future and any downstream object will
                be immediately returned and synced when the Future has completed.

        Returns:
            dataset (Dataset):
                Instantiated representation of the managed dataset resource.
        """

        utils.validate_display_name(display_name)

        api_client = cls._instantiate_client(location=location, credentials=credentials)

        datasource = _datasources.create_datasource(
            metadata_schema_uri=metadata_schema_uri,
            import_schema_uri=import_schema_uri,
            gcs_source=gcs_source,
            bq_source=bq_source,
            data_item_labels=data_item_labels,
        )

        return cls._create_and_import(
            api_client=api_client,
            parent=initializer.global_config.common_location_path(
                project=project, location=location
            ),
            display_name=display_name,
            metadata_schema_uri=metadata_schema_uri,
            datasource=datasource,
            project=project or initializer.global_config.project,
            location=location or initializer.global_config.location,
            credentials=credentials or initializer.global_config.credentials,
            request_metadata=request_metadata,
            encryption_spec=initializer.global_config.get_encryption_spec(
                encryption_spec_key_name=encryption_spec_key_name
            ),
            sync=sync,
        )

    @classmethod
    @base.optional_sync()
    def _create_and_import(
        cls,
        api_client: dataset_service_client.DatasetServiceClient,
        parent: str,
        display_name: str,
        metadata_schema_uri: str,
        datasource: _datasources.Datasource,
        project: str,
        location: str,
        credentials: Optional[auth_credentials.Credentials],
        request_metadata: Optional[Sequence[Tuple[str, str]]] = (),
        encryption_spec: Optional[gca_encryption_spec.EncryptionSpec] = None,
        sync: bool = True,
    ) -> "_Dataset":
        """Creates a new dataset and optionally imports data into dataset when
        source and import_schema_uri are passed.

        Args:
            api_client (dataset_service_client.DatasetServiceClient):
                An instance of DatasetServiceClient with the correct api_endpoint
                already set based on user's preferences.
            parent (str):
                Required. Also known as common location path, that usually contains the
                project and location that the user provided to the upstream method.
                Example: "projects/my-prj/locations/us-central1"
            display_name (str):
                Required. The user-defined name of the Dataset.
                The name can be up to 128 characters long and can be consist
                of any UTF-8 characters.
            metadata_schema_uri (str):
                Required. Points to a YAML file stored on Google Cloud Storage
                describing additional information about the Dataset. The schema
                is defined as an OpenAPI 3.0.2 Schema Object. The schema files
                that can be used here are found in gs://google-cloud-
                aiplatform/schema/dataset/metadata/.
            datasource (_datasources.Datasource):
                Required. Datasource for creating a dataset for Vertex AI.
            project (str):
                Required. Project to upload this model to. Overrides project set in
                aiplatform.init.
            location (str):
                Required. Location to upload this model to. Overrides location set in
                aiplatform.init.
            credentials (Optional[auth_credentials.Credentials]):
                Custom credentials to use to upload this model. Overrides
                credentials set in aiplatform.init.
            request_metadata (Sequence[Tuple[str, str]]):
                Strings which should be sent along with the request as metadata.
            encryption_spec (Optional[gca_encryption_spec.EncryptionSpec]):
                Optional. The Cloud KMS customer managed encryption key used to protect the dataset.
                The key needs to be in the same region as where the compute
                resource is created.

                If set, this Dataset and all sub-resources of this Dataset will be secured by this key.
            sync (bool):
                Whether to execute this method synchronously. If False, this method
                will be executed in concurrent Future and any downstream object will
                be immediately returned and synced when the Future has completed.

        Returns:
            dataset (Dataset):
                Instantiated representation of the managed dataset resource.
        """

        create_dataset_lro = cls._create(
            api_client=api_client,
            parent=parent,
            display_name=display_name,
            metadata_schema_uri=metadata_schema_uri,
            datasource=datasource,
            request_metadata=request_metadata,
            encryption_spec=encryption_spec,
        )

        _LOGGER.log_create_with_lro(cls, create_dataset_lro)

        created_dataset = create_dataset_lro.result()

        _LOGGER.log_create_complete(cls, created_dataset, "ds")

        dataset_obj = cls(
            dataset_name=created_dataset.name,
            project=project,
            location=location,
            credentials=credentials,
        )

        # Import if import datasource is DatasourceImportable
        if isinstance(datasource, _datasources.DatasourceImportable):
            dataset_obj._import_and_wait(datasource)

        return dataset_obj

    def _import_and_wait(self, datasource):
        _LOGGER.log_action_start_against_resource(
            "Importing", "data", self,
        )

        import_lro = self._import(datasource=datasource)

        _LOGGER.log_action_started_against_resource_with_lro(
            "Import", "data", self.__class__, import_lro
        )

        import_lro.result()

        _LOGGER.log_action_completed_against_resource("data", "imported", self)

    @classmethod
    def _create(
        cls,
        api_client: dataset_service_client.DatasetServiceClient,
        parent: str,
        display_name: str,
        metadata_schema_uri: str,
        datasource: _datasources.Datasource,
        request_metadata: Sequence[Tuple[str, str]] = (),
        encryption_spec: Optional[gca_encryption_spec.EncryptionSpec] = None,
    ) -> operation.Operation:
        """Creates a new managed dataset by directly calling API client.

        Args:
            api_client (dataset_service_client.DatasetServiceClient):
                An instance of DatasetServiceClient with the correct api_endpoint
                already set based on user's preferences.
            parent (str):
                Required. Also known as common location path, that usually contains the
                project and location that the user provided to the upstream method.
                Example: "projects/my-prj/locations/us-central1"
            display_name (str):
                Required. The user-defined name of the Dataset.
                The name can be up to 128 characters long and can be consist
                of any UTF-8 characters.
            metadata_schema_uri (str):
                Required. Points to a YAML file stored on Google Cloud Storage
                describing additional information about the Dataset. The schema
                is defined as an OpenAPI 3.0.2 Schema Object. The schema files
                that can be used here are found in gs://google-cloud-
                aiplatform/schema/dataset/metadata/.
            datasource (_datasources.Datasource):
                Required. Datasource for creating a dataset for Vertex AI.
            request_metadata (Sequence[Tuple[str, str]]):
                Strings which should be sent along with the create_dataset
                request as metadata. Usually to specify special dataset config.
            encryption_spec (Optional[gca_encryption_spec.EncryptionSpec]):
                Optional. The Cloud KMS customer managed encryption key used to protect the dataset.
                The key needs to be in the same region as where the compute
                resource is created.

                If set, this Dataset and all sub-resources of this Dataset will be secured by this key.
        Returns:
            operation (Operation):
                An object representing a long-running operation.
        """

        gapic_dataset = gca_dataset.Dataset(
            display_name=display_name,
            metadata_schema_uri=metadata_schema_uri,
            metadata=datasource.dataset_metadata,
            encryption_spec=encryption_spec,
        )

        return api_client.create_dataset(
            parent=parent, dataset=gapic_dataset, metadata=request_metadata
        )

    def _import(
        self, datasource: _datasources.DatasourceImportable,
    ) -> operation.Operation:
        """Imports data into managed dataset by directly calling API client.

        Args:
            datasource (_datasources.DatasourceImportable):
                Required. Datasource for importing data to an existing dataset for Vertex AI.

        Returns:
            operation (Operation):
                An object representing a long-running operation.
        """
        return self.api_client.import_data(
            name=self.resource_name, import_configs=[datasource.import_data_config]
        )

    @base.optional_sync(return_input_arg="self")
    def import_data(
        self,
        gcs_source: Union[str, Sequence[str]],
        import_schema_uri: str,
        data_item_labels: Optional[Dict] = None,
        sync: bool = True,
    ) -> "_Dataset":
        """Upload data to existing managed dataset.

        Args:
            gcs_source (Union[str, Sequence[str]]):
                Required. Google Cloud Storage URI(-s) to the
                input file(s). May contain wildcards. For more
                information on wildcards, see
                https://cloud.google.com/storage/docs/gsutil/addlhelp/WildcardNames.
                examples:
                    str: "gs://bucket/file.csv"
                    Sequence[str]: ["gs://bucket/file1.csv", "gs://bucket/file2.csv"]
            import_schema_uri (str):
                Required. Points to a YAML file stored on Google Cloud
                Storage describing the import format. Validation will be
                done against the schema. The schema is defined as an
                `OpenAPI 3.0.2 Schema
                Object <https://tinyurl.com/y538mdwt>`__.
            data_item_labels (Dict):
                Labels that will be applied to newly imported DataItems. If
                an identical DataItem as one being imported already exists
                in the Dataset, then these labels will be appended to these
                of the already existing one, and if labels with identical
                key is imported before, the old label value will be
                overwritten. If two DataItems are identical in the same
                import data operation, the labels will be combined and if
                key collision happens in this case, one of the values will
                be picked randomly. Two DataItems are considered identical
                if their content bytes are identical (e.g. image bytes or
                pdf bytes). These labels will be overridden by Annotation
                labels specified inside index file refenced by
                ``import_schema_uri``,
                e.g. jsonl file.
            sync (bool):
                Whether to execute this method synchronously. If False, this method
                will be executed in concurrent Future and any downstream object will
                be immediately returned and synced when the Future has completed.

        Returns:
            dataset (Dataset):
                Instantiated representation of the managed dataset resource.
        """
        datasource = _datasources.create_datasource(
            metadata_schema_uri=self.metadata_schema_uri,
            import_schema_uri=import_schema_uri,
            gcs_source=gcs_source,
            data_item_labels=data_item_labels,
        )

        self._import_and_wait(datasource=datasource)
        return self

    # TODO(b/174751568) add optional sync support
    def export_data(self, output_dir: str) -> Sequence[str]:
        """Exports data to output dir to GCS.

        Args:
            output_dir (str):
                Required. The Google Cloud Storage location where the output is to
                be written to. In the given directory a new directory will be
                created with name:
                ``export-data-<dataset-display-name>-<timestamp-of-export-call>``
                where timestamp is in YYYYMMDDHHMMSS format. All export
                output will be written into that directory. Inside that
                directory, annotations with the same schema will be grouped
                into sub directories which are named with the corresponding
                annotations' schema title. Inside these sub directories, a
                schema.yaml will be created to describe the output format.

                If the uri doesn't end with '/', a '/' will be automatically
                appended. The directory is created if it doesn't exist.

        Returns:
            exported_files (Sequence[str]):
                All of the files that are exported in this export operation.
        """
        self.wait()

        # TODO(b/171311614): Add support for BiqQuery export path
        export_data_config = gca_dataset.ExportDataConfig(
            gcs_destination=gca_io.GcsDestination(output_uri_prefix=output_dir)
        )

        _LOGGER.log_action_start_against_resource("Exporting", "data", self)

        export_lro = self.api_client.export_data(
            name=self.resource_name, export_config=export_data_config
        )

        _LOGGER.log_action_started_against_resource_with_lro(
            "Export", "data", self.__class__, export_lro
        )

        export_data_response = export_lro.result()

        _LOGGER.log_action_completed_against_resource("data", "export", self)

        return export_data_response.exported_files

    def update(self):
        raise NotImplementedError("Update dataset has not been implemented yet")

    @classmethod
    def list(
        cls,
        filter: Optional[str] = None,
        order_by: Optional[str] = None,
        project: Optional[str] = None,
        location: Optional[str] = None,
        credentials: Optional[auth_credentials.Credentials] = None,
    ) -> List[base.VertexAiResourceNoun]:
        """List all instances of this Dataset resource.

        Example Usage:

        aiplatform.TabularDataset.list(
            filter='labels.my_key="my_value"',
            order_by='display_name'
        )

        Args:
            filter (str):
                Optional. An expression for filtering the results of the request.
                For field names both snake_case and camelCase are supported.
            order_by (str):
                Optional. A comma-separated list of fields to order by, sorted in
                ascending order. Use "desc" after a field name for descending.
                Supported fields: `display_name`, `create_time`, `update_time`
            project (str):
                Optional. Project to retrieve list from. If not set, project
                set in aiplatform.init will be used.
            location (str):
                Optional. Location to retrieve list from. If not set, location
                set in aiplatform.init will be used.
            credentials (auth_credentials.Credentials):
                Optional. Custom credentials to use to retrieve list. Overrides
                credentials set in aiplatform.init.

        Returns:
            List[base.VertexAiResourceNoun] - A list of Dataset resource objects
        """

        dataset_subclass_filter = (
            lambda gapic_obj: gapic_obj.metadata_schema_uri
            in cls._supported_metadata_schema_uris
        )

        return cls._list_with_local_order(
            cls_filter=dataset_subclass_filter,
            filter=filter,
            order_by=order_by,
            project=project,
            location=location,
            credentials=credentials,
        )<|MERGE_RESOLUTION|>--- conflicted
+++ resolved
@@ -35,11 +35,7 @@
 _LOGGER = base.Logger(__name__)
 
 
-<<<<<<< HEAD
-class _Dataset(base.VertexAIResourceNounWithFutureManager):
-=======
 class _Dataset(base.VertexAiResourceNounWithFutureManager):
->>>>>>> 7b7c950b
     """Managed dataset resource for Vertex AI."""
 
     client_class = utils.DatasetClientWithOverride
