--- conflicted
+++ resolved
@@ -31,13 +31,9 @@
 from google.cloud.aiplatform_v1beta1.services.endpoint_service.client import (
     EndpointServiceClient,
 )
-<<<<<<< HEAD
 from google.cloud.aiplatform_v1beta1.services.prediction_service import (
     client as prediction_service_client,
 )
-=======
-from google.cloud.aiplatform_v1beta1.services.prediction_service import client as prediction_service_client
->>>>>>> c0d21708
 from google.cloud.aiplatform_v1beta1.types import endpoint as gca_endpoint
 from google.cloud.aiplatform_v1beta1.types import model as gca_model
 from google.cloud.aiplatform_v1beta1.types import machine_resources
@@ -61,12 +57,9 @@
 _TEST_MODEL_NAME = (
     f"projects/{_TEST_PROJECT}/locations/{_TEST_LOCATION}/models/{_TEST_ID}"
 )
-<<<<<<< HEAD
-_TEST_PREDICTION = [["1", "2", "3"], ["3", "3", "1"]]
-=======
+
 _TEST_MODEL_ID = "1028944691210842416"
 _TEST_PREDICTION = [[1., 2., 3.], [3., 3., 1.]]
->>>>>>> c0d21708
 
 
 class TestEndpoint:
@@ -81,10 +74,6 @@
         ) as get_endpoint_mock:
             get_endpoint_mock.return_value = gca_endpoint.Endpoint(
                 display_name=_TEST_DISPLAY_NAME, name=_TEST_ENDPOINT_NAME,
-<<<<<<< HEAD
-=======
-
->>>>>>> c0d21708
             )
             yield get_endpoint_mock
 
@@ -119,10 +108,6 @@
             deploy_model_lro_mock = mock.Mock(ga_operation.Operation)
             deploy_model_lro_mock.result.return_value = endpoint_service.DeployModelResponse(
                 deployed_model=deployed_model,
-<<<<<<< HEAD
-=======
-
->>>>>>> c0d21708
             )
             deploy_model_mock.return_value = deploy_model_lro_mock
             yield deploy_model_mock
@@ -149,21 +134,12 @@
 
     @pytest.fixture
     def predict_client_predict_mock(self):
-<<<<<<< HEAD
-        with mock.patch.object(
-            prediction_service_client.PredictionClient, "predict"
-        ) as predict_mock:
-            predict_mock.return_value = prediction_service.PredictResponse(
-                predictions=_TEST_PREDICTION, deployed_model_id=_TEST_ID
-            )
-=======
         with mock.patch.object(prediction_service_client.PredictionServiceClient,
             'predict') as predict_mock:
             predict_mock.return_value = prediction_service.PredictResponse(
                     deployed_model_id=_TEST_MODEL_ID
                 )
             predict_mock.return_value.predictions.extend(_TEST_PREDICTION)
->>>>>>> c0d21708
             yield predict_mock
 
     def test_constructor(self, create_client_mock):
@@ -179,20 +155,12 @@
     def test_constructor_with_endpoint_id(self, get_endpoint_mock):
         aiplatform.init(project=_TEST_PROJECT, location=_TEST_LOCATION)
         models.Endpoint(_TEST_ID)
-<<<<<<< HEAD
         get_endpoint_mock.assert_called_with(name=_TEST_ENDPOINT_NAME)
-=======
-        get_endpoint_mock.assert_called_once_with(name=_TEST_ENDPOINT_NAME)
->>>>>>> c0d21708
 
     def test_constructor_with_endpoint_name(self, get_endpoint_mock):
         aiplatform.init(project=_TEST_PROJECT, location=_TEST_LOCATION)
         models.Endpoint(_TEST_ENDPOINT_NAME)
-<<<<<<< HEAD
         get_endpoint_mock.assert_called_with(name=_TEST_ENDPOINT_NAME)
-=======
-        get_endpoint_mock.assert_called_once_with(name=_TEST_ENDPOINT_NAME)
->>>>>>> c0d21708
 
     def test_constructor_with_custom_project(self, get_endpoint_mock):
         aiplatform.init(project=_TEST_PROJECT, location=_TEST_LOCATION)
@@ -208,11 +176,7 @@
         test_endpoint_resource_name = EndpointServiceClient.endpoint_path(
             _TEST_PROJECT, _TEST_LOCATION_2, _TEST_ID
         )
-<<<<<<< HEAD
         get_endpoint_mock.assert_called_with(name=test_endpoint_resource_name)
-=======
-        get_endpoint_mock.assert_called_once_with(name=test_endpoint_resource_name)
->>>>>>> c0d21708
 
     def test_constructor_with_custom_credentials(self, create_client_mock):
         aiplatform.init(project=_TEST_PROJECT, location=_TEST_LOCATION)
@@ -349,11 +313,7 @@
             get_endpoint_mock.return_value = gca_endpoint.Endpoint(
                 display_name=_TEST_DISPLAY_NAME,
                 name=_TEST_ENDPOINT_NAME,
-<<<<<<< HEAD
                 traffic_split={"model1": 100},
-=======
-                traffic_split={"alpaca": 100},
->>>>>>> c0d21708
             )
 
             test_endpoint = models.Endpoint(_TEST_ENDPOINT_NAME)
@@ -370,11 +330,7 @@
             deploy_model_mock.assert_called_once_with(
                 endpoint=test_endpoint.resource_name,
                 deployed_model=deployed_model,
-<<<<<<< HEAD
                 traffic_split={"model1": 30, "0": 70},
-=======
-                traffic_split={"alpaca": 30, "0": 70},
->>>>>>> c0d21708
                 metadata=(),
             )
 
@@ -387,11 +343,7 @@
             get_endpoint_mock.return_value = gca_endpoint.Endpoint(
                 display_name=_TEST_DISPLAY_NAME,
                 name=_TEST_ENDPOINT_NAME,
-<<<<<<< HEAD
                 traffic_split={"model1": 100},
-=======
-                traffic_split={"alpaca": 100},
->>>>>>> c0d21708
             )
 
             test_endpoint = models.Endpoint(_TEST_ENDPOINT_NAME)
@@ -410,11 +362,7 @@
             deploy_model_mock.assert_called_once_with(
                 endpoint=test_endpoint.resource_name,
                 deployed_model=deployed_model,
-<<<<<<< HEAD
                 traffic_split={"model1": 30, "0": 70},
-=======
-                traffic_split={"alpaca": 30, "0": 70},
->>>>>>> c0d21708
                 metadata=(),
             )
 
@@ -545,11 +493,7 @@
         for model in new_split:
             new_split_sum += new_split[model]
 
-<<<<<<< HEAD
         assert new_split_sum == 100 or new_split_sum == 0
-=======
-        assert new_split_sum == 100
->>>>>>> c0d21708
         assert new_split[deployed_model] == 0
 
     def test_undeploy(self, undeploy_model_mock):
@@ -560,24 +504,15 @@
             get_endpoint_mock.return_value = gca_endpoint.Endpoint(
                 display_name=_TEST_DISPLAY_NAME,
                 name=_TEST_ENDPOINT_NAME,
-<<<<<<< HEAD
                 traffic_split={"model1": 100},
-=======
-                traffic_split={"alpaca": 100},
->>>>>>> c0d21708
             )
             test_endpoint = models.Endpoint(_TEST_ENDPOINT_NAME)
             assert dict(test_endpoint._gca_resource.traffic_split) == {"model1": 100}
             test_endpoint.undeploy("model1")
             undeploy_model_mock.assert_called_once_with(
                 endpoint=test_endpoint.resource_name,
-<<<<<<< HEAD
                 deployed_model_id="model1",
                 traffic_split={"model1": 0},
-=======
-                deployed_model_id="alpaca",
-                traffic_split={"alpaca": 0},
->>>>>>> c0d21708
                 metadata=(),
             )
 
@@ -589,11 +524,7 @@
             get_endpoint_mock.return_value = gca_endpoint.Endpoint(
                 display_name=_TEST_DISPLAY_NAME,
                 name=_TEST_ENDPOINT_NAME,
-<<<<<<< HEAD
                 traffic_split={"model1": 40, "model2": 60},
-=======
-                traffic_split={"alpaca": 40, "llama": 60},
->>>>>>> c0d21708
             )
             test_endpoint = models.Endpoint(_TEST_ENDPOINT_NAME)
             test_endpoint.undeploy(
@@ -601,7 +532,6 @@
             )
             undeploy_model_mock.assert_called_once_with(
                 endpoint=test_endpoint.resource_name,
-<<<<<<< HEAD
                 deployed_model_id="model1",
                 traffic_split={"model1": 0, "model2": 100},
                 metadata=(),
@@ -623,20 +553,6 @@
             test_endpoint = models.Endpoint(_TEST_ENDPOINT_NAME)
             test_endpoint.undeploy(
                 deployed_model_id="model1", traffic_split={"model1": 50, "model2": 50},
-=======
-                deployed_model_id="alpaca",
-                traffic_split={"alpaca": 0, "llama": 100},
-                metadata=(),
->>>>>>> c0d21708
-            )
-
-    @pytest.mark.usefixtures("get_endpoint_mock")
-    def test_undeploy_raise_error_traffic_split_total(self):
-        with pytest.raises(ValueError):
-            aiplatform.init(project=_TEST_PROJECT, location=_TEST_LOCATION)
-            test_endpoint = models.Endpoint(_TEST_ENDPOINT_NAME)
-            test_endpoint.undeploy(
-                deployed_model_id="alpaca", traffic_split={"llama": 99},
             )
 
     @pytest.mark.usefixtures("get_endpoint_mock")
