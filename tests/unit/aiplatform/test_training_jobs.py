# -*- coding: utf-8 -*-

# Copyright 2020 Google LLC
#
# Licensed under the Apache License, Version 2.0 (the "License");
# you may not use this file except in compliance with the License.
# You may obtain a copy of the License at
#
#     http://www.apache.org/licenses/LICENSE-2.0
#
# Unless required by applicable law or agreed to in writing, software
# distributed under the License is distributed on an "AS IS" BASIS,
# WITHOUT WARRANTIES OR CONDITIONS OF ANY KIND, either express or implied.
# See the License for the specific language governing permissions and
# limitations under the License.
#

from distutils import core
import functools
import importlib
import pathlib
import pytest
import subprocess
import shutil
import sys
import tarfile
import tempfile
from unittest import mock
from unittest.mock import patch

from google.auth import credentials as auth_credentials

from google.cloud import aiplatform

from google.cloud.aiplatform import datasets
from google.cloud.aiplatform import initializer
from google.cloud.aiplatform import schema
from google.cloud.aiplatform import training_jobs

from google.cloud.aiplatform_v1.services.model_service import (
    client as model_service_client,
)
from google.cloud.aiplatform_v1.services.pipeline_service import (
    client as pipeline_service_client,
)

from google.cloud.aiplatform_v1.types import (
    dataset as gca_dataset,
    encryption_spec as gca_encryption_spec,
    env_var as gca_env_var,
    io as gca_io,
    model as gca_model,
    pipeline_state as gca_pipeline_state,
    training_pipeline as gca_training_pipeline,
)

from google.cloud import storage
from google.protobuf import json_format
from google.protobuf import struct_pb2


_TEST_BUCKET_NAME = "test-bucket"
_TEST_GCS_PATH_WITHOUT_BUCKET = "path/to/folder"
_TEST_GCS_PATH = f"{_TEST_BUCKET_NAME}/{_TEST_GCS_PATH_WITHOUT_BUCKET}"
_TEST_GCS_PATH_WITH_TRAILING_SLASH = f"{_TEST_GCS_PATH}/"
_TEST_LOCAL_SCRIPT_FILE_NAME = "____test____script.py"
_TEST_LOCAL_SCRIPT_FILE_PATH = f"path/to/{_TEST_LOCAL_SCRIPT_FILE_NAME}"
_TEST_PYTHON_SOURCE = """
print('hello world')
"""
_TEST_REQUIREMENTS = ["pandas", "numpy", "tensorflow"]

_TEST_DATASET_DISPLAY_NAME = "test-dataset-display-name"
_TEST_DATASET_NAME = "test-dataset-name"
_TEST_DISPLAY_NAME = "test-display-name"
_TEST_METADATA_SCHEMA_URI_TABULAR = schema.dataset.metadata.tabular
_TEST_TRAINING_CONTAINER_IMAGE = "gcr.io/test-training/container:image"
_TEST_TRAINING_CONTAINER_CMD = ["python3", "task.py"]
_TEST_SERVING_CONTAINER_IMAGE = "gcr.io/test-serving/container:image"
_TEST_SERVING_CONTAINER_PREDICTION_ROUTE = "predict"
_TEST_SERVING_CONTAINER_HEALTH_ROUTE = "metadata"

_TEST_METADATA_SCHEMA_URI_NONTABULAR = schema.dataset.metadata.image
_TEST_ANNOTATION_SCHEMA_URI = schema.dataset.annotation.image.classification

_TEST_BASE_OUTPUT_DIR = "gs://test-base-output-dir"
_TEST_SERVICE_ACCOUNT = "vinnys@my-project.iam.gserviceaccount.com"
_TEST_BIGQUERY_DESTINATION = "bq://test-project"
_TEST_RUN_ARGS = ["-v", 0.1, "--test=arg"]
_TEST_REPLICA_COUNT = 1
_TEST_MACHINE_TYPE = "n1-standard-4"
_TEST_ACCELERATOR_TYPE = "NVIDIA_TESLA_K80"
_TEST_INVALID_ACCELERATOR_TYPE = "NVIDIA_DOES_NOT_EXIST"
_TEST_ACCELERATOR_COUNT = 1
_TEST_MODEL_DISPLAY_NAME = "model-display-name"
_TEST_DEFAULT_TRAINING_FRACTION_SPLIT = 0.8
_TEST_DEFAULT_VALIDATION_FRACTION_SPLIT = 0.1
_TEST_DEFAULT_TEST_FRACTION_SPLIT = 0.1
_TEST_TRAINING_FRACTION_SPLIT = 0.6
_TEST_VALIDATION_FRACTION_SPLIT = 0.2
_TEST_TEST_FRACTION_SPLIT = 0.2
_TEST_PREDEFINED_SPLIT_COLUMN_NAME = "split"

_TEST_PROJECT = "test-project"
_TEST_LOCATION = "us-central1"
_TEST_ID = "12345"
_TEST_NAME = (
    f"projects/{_TEST_PROJECT}/locations/{_TEST_LOCATION}/trainingPipelines/{_TEST_ID}"
)
_TEST_ALT_PROJECT = "test-project-alt"
_TEST_ALT_LOCATION = "europe-west4"

_TEST_MODEL_INSTANCE_SCHEMA_URI = "instance_schema_uri.yaml"
_TEST_MODEL_PARAMETERS_SCHEMA_URI = "parameters_schema_uri.yaml"
_TEST_MODEL_PREDICTION_SCHEMA_URI = "prediction_schema_uri.yaml"
_TEST_MODEL_SERVING_CONTAINER_COMMAND = ["test_command"]
_TEST_MODEL_SERVING_CONTAINER_ARGS = ["test_args"]
_TEST_MODEL_SERVING_CONTAINER_ENVIRONMENT_VARIABLES = {
    "learning_rate": 0.01,
    "loss_fn": "mse",
}
_TEST_ENVIRONMENT_VARIABLES = {
    "MY_PATH": "/path/to/my_path",
}
_TEST_MODEL_SERVING_CONTAINER_PORTS = [8888, 10000]
_TEST_MODEL_DESCRIPTION = "test description"

_TEST_OUTPUT_PYTHON_PACKAGE_PATH = "gs://test/ouput/python/trainer.tar.gz"
_TEST_PYTHON_MODULE_NAME = "aiplatform.task"

_TEST_MODEL_NAME = "projects/my-project/locations/us-central1/models/12345"

_TEST_PIPELINE_RESOURCE_NAME = (
    "projects/my-project/locations/us-central1/trainingPipeline/12345"
)
_TEST_CREDENTIALS = mock.Mock(spec=auth_credentials.AnonymousCredentials())

# CMEK encryption
_TEST_DEFAULT_ENCRYPTION_KEY_NAME = "key_default"
_TEST_DEFAULT_ENCRYPTION_SPEC = gca_encryption_spec.EncryptionSpec(
    kms_key_name=_TEST_DEFAULT_ENCRYPTION_KEY_NAME
)

_TEST_PIPELINE_ENCRYPTION_KEY_NAME = "key_pipeline"
_TEST_PIPELINE_ENCRYPTION_SPEC = gca_encryption_spec.EncryptionSpec(
    kms_key_name=_TEST_PIPELINE_ENCRYPTION_KEY_NAME
)

_TEST_MODEL_ENCRYPTION_KEY_NAME = "key_model"
_TEST_MODEL_ENCRYPTION_SPEC = gca_encryption_spec.EncryptionSpec(
    kms_key_name=_TEST_MODEL_ENCRYPTION_KEY_NAME
)


def local_copy_method(path):
    shutil.copy(path, ".")
    return pathlib.Path(path).name


@pytest.fixture
def get_training_job_custom_mock():
    with patch.object(
        pipeline_service_client.PipelineServiceClient, "get_training_pipeline"
    ) as get_training_job_custom_mock:
        get_training_job_custom_mock.return_value = gca_training_pipeline.TrainingPipeline(
            name=_TEST_PIPELINE_RESOURCE_NAME,
            state=gca_pipeline_state.PipelineState.PIPELINE_STATE_SUCCEEDED,
            model_to_upload=gca_model.Model(name=_TEST_MODEL_NAME),
            training_task_definition=schema.training_job.definition.custom_task,
        )

        yield get_training_job_custom_mock


@pytest.fixture
def get_training_job_custom_mock_no_model_to_upload():
    with patch.object(
        pipeline_service_client.PipelineServiceClient, "get_training_pipeline"
    ) as get_training_job_custom_mock:
        get_training_job_custom_mock.return_value = gca_training_pipeline.TrainingPipeline(
            name=_TEST_PIPELINE_RESOURCE_NAME,
            state=gca_pipeline_state.PipelineState.PIPELINE_STATE_SUCCEEDED,
            model_to_upload=None,
            training_task_definition=schema.training_job.definition.custom_task,
        )

        yield get_training_job_custom_mock


@pytest.fixture
def get_training_job_tabular_mock():
    with patch.object(
        pipeline_service_client.PipelineServiceClient, "get_training_pipeline"
    ) as get_training_job_tabular_mock:
        get_training_job_tabular_mock.return_value = gca_training_pipeline.TrainingPipeline(
            name=_TEST_PIPELINE_RESOURCE_NAME,
            state=gca_pipeline_state.PipelineState.PIPELINE_STATE_SUCCEEDED,
            model_to_upload=gca_model.Model(name=_TEST_MODEL_NAME),
            training_task_definition=schema.training_job.definition.automl_tabular,
        )

        yield get_training_job_tabular_mock


@pytest.fixture
def mock_client_bucket():
    with patch.object(storage.Client, "bucket") as mock_client_bucket:

        def blob_side_effect(name, mock_blob, bucket):
            mock_blob.name = name
            mock_blob.bucket = bucket
            return mock_blob

        MockBucket = mock.Mock(autospec=storage.Bucket)
        MockBucket.name = _TEST_BUCKET_NAME
        MockBlob = mock.Mock(autospec=storage.Blob)
        MockBucket.blob.side_effect = functools.partial(
            blob_side_effect, mock_blob=MockBlob, bucket=MockBucket
        )
        mock_client_bucket.return_value = MockBucket

        yield mock_client_bucket, MockBlob


class TestTrainingScriptPythonPackagerHelpers:
    def setup_method(self):
        importlib.reload(initializer)
        importlib.reload(aiplatform)

    def test_timestamp_copy_to_gcs_calls_gcs_client_with_bucket(
        self, mock_client_bucket
    ):

        mock_client_bucket, mock_blob = mock_client_bucket

        gcs_path = training_jobs._timestamped_copy_to_gcs(
            local_file_path=_TEST_LOCAL_SCRIPT_FILE_PATH,
            gcs_dir=_TEST_BUCKET_NAME,
            project=_TEST_PROJECT,
        )

        local_script_file_name = pathlib.Path(_TEST_LOCAL_SCRIPT_FILE_PATH).name

        mock_client_bucket.assert_called_once_with(_TEST_BUCKET_NAME)
        mock_client_bucket.return_value.blob.assert_called_once()

        blob_arg = mock_client_bucket.return_value.blob.call_args[0][0]
        assert blob_arg.startswith("aiplatform-")
        assert blob_arg.endswith(_TEST_LOCAL_SCRIPT_FILE_NAME)

        mock_blob.upload_from_filename.assert_called_once_with(
            _TEST_LOCAL_SCRIPT_FILE_PATH
        )
        assert gcs_path.endswith(local_script_file_name)
        assert gcs_path.startswith(f"gs://{_TEST_BUCKET_NAME}/aiplatform-")

    def test_timestamp_copy_to_gcs_calls_gcs_client_with_gcs_path(
        self, mock_client_bucket
    ):

        mock_client_bucket, mock_blob = mock_client_bucket

        gcs_path = training_jobs._timestamped_copy_to_gcs(
            local_file_path=_TEST_LOCAL_SCRIPT_FILE_PATH,
            gcs_dir=_TEST_GCS_PATH_WITH_TRAILING_SLASH,
            project=_TEST_PROJECT,
        )

        local_script_file_name = pathlib.Path(_TEST_LOCAL_SCRIPT_FILE_PATH).name

        mock_client_bucket.assert_called_once_with(_TEST_BUCKET_NAME)
        mock_client_bucket.return_value.blob.assert_called_once()

        blob_arg = mock_client_bucket.return_value.blob.call_args[0][0]
        assert blob_arg.startswith(f"{_TEST_GCS_PATH_WITHOUT_BUCKET}/aiplatform-")
        assert blob_arg.endswith(f"{_TEST_LOCAL_SCRIPT_FILE_NAME}")

        mock_blob.upload_from_filename.assert_called_once_with(
            _TEST_LOCAL_SCRIPT_FILE_PATH
        )

        assert gcs_path.startswith(f"gs://{_TEST_GCS_PATH}/aiplatform-")
        assert gcs_path.endswith(local_script_file_name)

    def test_timestamp_copy_to_gcs_calls_gcs_client_with_trailing_slash(
        self, mock_client_bucket
    ):

        mock_client_bucket, mock_blob = mock_client_bucket

        gcs_path = training_jobs._timestamped_copy_to_gcs(
            local_file_path=_TEST_LOCAL_SCRIPT_FILE_PATH,
            gcs_dir=_TEST_GCS_PATH,
            project=_TEST_PROJECT,
        )

        local_script_file_name = pathlib.Path(_TEST_LOCAL_SCRIPT_FILE_PATH).name

        mock_client_bucket.assert_called_once_with(_TEST_BUCKET_NAME)
        mock_client_bucket.return_value.blob.assert_called_once()

        blob_arg = mock_client_bucket.return_value.blob.call_args[0][0]
        assert blob_arg.startswith(f"{_TEST_GCS_PATH_WITHOUT_BUCKET}/aiplatform-")
        assert blob_arg.endswith(_TEST_LOCAL_SCRIPT_FILE_NAME)

        mock_blob.upload_from_filename.assert_called_once_with(
            _TEST_LOCAL_SCRIPT_FILE_PATH
        )

        assert gcs_path.startswith(f"gs://{_TEST_GCS_PATH}/aiplatform-")
        assert gcs_path.endswith(local_script_file_name)

    def test_timestamp_copy_to_gcs_calls_gcs_client(self, mock_client_bucket):

        mock_client_bucket, mock_blob = mock_client_bucket

        gcs_path = training_jobs._timestamped_copy_to_gcs(
            local_file_path=_TEST_LOCAL_SCRIPT_FILE_PATH,
            gcs_dir=_TEST_BUCKET_NAME,
            project=_TEST_PROJECT,
        )

        mock_client_bucket.assert_called_once_with(_TEST_BUCKET_NAME)
        mock_client_bucket.return_value.blob.assert_called_once()
        mock_blob.upload_from_filename.assert_called_once_with(
            _TEST_LOCAL_SCRIPT_FILE_PATH
        )
        assert gcs_path.endswith(pathlib.Path(_TEST_LOCAL_SCRIPT_FILE_PATH).name)
        assert gcs_path.startswith(f"gs://{_TEST_BUCKET_NAME}")

    def test_get_python_executable_raises_if_None(self):
        with patch.object(sys, "executable", new=None):
            with pytest.raises(EnvironmentError):
                training_jobs._get_python_executable()

    def test_get_python_executable_returns_python_executable(self):
        assert "python" in training_jobs._get_python_executable().lower()


class TestTrainingScriptPythonPackager:
    def setup_method(self):
        importlib.reload(initializer)
        importlib.reload(aiplatform)
        with open(_TEST_LOCAL_SCRIPT_FILE_NAME, "w") as fp:
            fp.write(_TEST_PYTHON_SOURCE)

    def teardown_method(self):
        pathlib.Path(_TEST_LOCAL_SCRIPT_FILE_NAME).unlink()
        python_package_file = f"{training_jobs._TrainingScriptPythonPackager._ROOT_MODULE}-{training_jobs._TrainingScriptPythonPackager._SETUP_PY_VERSION}.tar.gz"
        if pathlib.Path(python_package_file).is_file():
            pathlib.Path(python_package_file).unlink()
        subprocess.check_output(
            [
                "pip3",
                "uninstall",
                "-y",
                training_jobs._TrainingScriptPythonPackager._ROOT_MODULE,
            ]
        )

    def test_packager_creates_and_copies_python_package(self):
        tsp = training_jobs._TrainingScriptPythonPackager(_TEST_LOCAL_SCRIPT_FILE_NAME)
        tsp.package_and_copy(copy_method=local_copy_method)
        assert pathlib.Path(
            f"{tsp._ROOT_MODULE}-{tsp._SETUP_PY_VERSION}.tar.gz"
        ).is_file()

    def test_created_package_module_is_installable_and_can_be_run(self):
        tsp = training_jobs._TrainingScriptPythonPackager(_TEST_LOCAL_SCRIPT_FILE_NAME)
        source_dist_path = tsp.package_and_copy(copy_method=local_copy_method)
        subprocess.check_output(["pip3", "install", source_dist_path])
        module_output = subprocess.check_output(
            [training_jobs._get_python_executable(), "-m", tsp.module_name]
        )
        assert "hello world" in module_output.decode()

    def test_requirements_are_in_package(self):
        tsp = training_jobs._TrainingScriptPythonPackager(
            _TEST_LOCAL_SCRIPT_FILE_NAME, requirements=_TEST_REQUIREMENTS
        )
        source_dist_path = tsp.package_and_copy(copy_method=local_copy_method)
        with tarfile.open(source_dist_path) as tf:
            with tempfile.TemporaryDirectory() as tmpdirname:
                setup_py_path = f"{training_jobs._TrainingScriptPythonPackager._ROOT_MODULE}-{training_jobs._TrainingScriptPythonPackager._SETUP_PY_VERSION}/setup.py"
                tf.extract(setup_py_path, path=tmpdirname)
                setup_py = core.run_setup(
                    pathlib.Path(tmpdirname, setup_py_path), stop_after="init"
                )
                assert _TEST_REQUIREMENTS == setup_py.install_requires

    def test_packaging_fails_whith_RuntimeError(self):
        with patch("subprocess.Popen") as mock_popen:
            mock_subprocess = mock.Mock()
            mock_subprocess.communicate.return_value = (b"", b"")
            mock_subprocess.returncode = 1
            mock_popen.return_value = mock_subprocess
            tsp = training_jobs._TrainingScriptPythonPackager(
                _TEST_LOCAL_SCRIPT_FILE_NAME
            )
            with pytest.raises(RuntimeError):
                tsp.package_and_copy(copy_method=local_copy_method)

    def test_package_and_copy_to_gcs_copies_to_gcs(self, mock_client_bucket):
        mock_client_bucket, mock_blob = mock_client_bucket

        tsp = training_jobs._TrainingScriptPythonPackager(_TEST_LOCAL_SCRIPT_FILE_NAME)

        gcs_path = tsp.package_and_copy_to_gcs(
            gcs_staging_dir=_TEST_BUCKET_NAME, project=_TEST_PROJECT
        )

        mock_client_bucket.assert_called_once_with(_TEST_BUCKET_NAME)
        mock_client_bucket.return_value.blob.assert_called_once()

        mock_blob.upload_from_filename.call_args[0][0].endswith(
            "/trainer/dist/aiplatform_custom_trainer_script-0.1.tar.gz"
        )

        assert gcs_path.endswith("-aiplatform_custom_trainer_script-0.1.tar.gz")
        assert gcs_path.startswith(f"gs://{_TEST_BUCKET_NAME}")


@pytest.fixture
def mock_pipeline_service_create():
    with mock.patch.object(
        pipeline_service_client.PipelineServiceClient, "create_training_pipeline"
    ) as mock_create_training_pipeline:
        mock_create_training_pipeline.return_value = gca_training_pipeline.TrainingPipeline(
            name=_TEST_PIPELINE_RESOURCE_NAME,
            state=gca_pipeline_state.PipelineState.PIPELINE_STATE_SUCCEEDED,
            model_to_upload=gca_model.Model(name=_TEST_MODEL_NAME),
        )
        yield mock_create_training_pipeline


@pytest.fixture
def mock_pipeline_service_get():
    with mock.patch.object(
        pipeline_service_client.PipelineServiceClient, "get_training_pipeline"
    ) as mock_get_training_pipeline:
        mock_get_training_pipeline.return_value = gca_training_pipeline.TrainingPipeline(
            name=_TEST_PIPELINE_RESOURCE_NAME,
            state=gca_pipeline_state.PipelineState.PIPELINE_STATE_SUCCEEDED,
            model_to_upload=gca_model.Model(name=_TEST_MODEL_NAME),
        )
        yield mock_get_training_pipeline


@pytest.fixture
def mock_pipeline_service_cancel():
    with mock.patch.object(
        pipeline_service_client.PipelineServiceClient, "cancel_training_pipeline"
    ) as mock_cancel_training_pipeline:
        yield mock_cancel_training_pipeline


@pytest.fixture
def mock_pipeline_service_create_with_no_model_to_upload():
    with mock.patch.object(
        pipeline_service_client.PipelineServiceClient, "create_training_pipeline"
    ) as mock_create_training_pipeline:
        mock_create_training_pipeline.return_value = gca_training_pipeline.TrainingPipeline(
            name=_TEST_PIPELINE_RESOURCE_NAME,
            state=gca_pipeline_state.PipelineState.PIPELINE_STATE_SUCCEEDED,
        )
        yield mock_create_training_pipeline


@pytest.fixture
def mock_pipeline_service_get_with_no_model_to_upload():
    with mock.patch.object(
        pipeline_service_client.PipelineServiceClient, "get_training_pipeline"
    ) as mock_get_training_pipeline:
        mock_get_training_pipeline.return_value = gca_training_pipeline.TrainingPipeline(
            name=_TEST_PIPELINE_RESOURCE_NAME,
            state=gca_pipeline_state.PipelineState.PIPELINE_STATE_SUCCEEDED,
        )
        yield mock_get_training_pipeline


@pytest.fixture
def mock_pipeline_service_create_and_get_with_fail():
    with mock.patch.object(
        pipeline_service_client.PipelineServiceClient, "create_training_pipeline"
    ) as mock_create_training_pipeline:
        mock_create_training_pipeline.return_value = gca_training_pipeline.TrainingPipeline(
            name=_TEST_PIPELINE_RESOURCE_NAME,
            state=gca_pipeline_state.PipelineState.PIPELINE_STATE_RUNNING,
        )

        with mock.patch.object(
            pipeline_service_client.PipelineServiceClient, "get_training_pipeline"
        ) as mock_get_training_pipeline:
            mock_get_training_pipeline.return_value = gca_training_pipeline.TrainingPipeline(
                name=_TEST_PIPELINE_RESOURCE_NAME,
                state=gca_pipeline_state.PipelineState.PIPELINE_STATE_FAILED,
            )

            yield mock_create_training_pipeline, mock_get_training_pipeline


@pytest.fixture
def mock_model_service_get():
    with mock.patch.object(
        model_service_client.ModelServiceClient, "get_model"
    ) as mock_get_model:
        mock_get_model.return_value = gca_model.Model(name=_TEST_MODEL_NAME)
        yield mock_get_model


@pytest.fixture
def mock_python_package_to_gcs():
    with mock.patch.object(
        training_jobs._TrainingScriptPythonPackager, "package_and_copy_to_gcs"
    ) as mock_package_to_copy_gcs:
        mock_package_to_copy_gcs.return_value = _TEST_OUTPUT_PYTHON_PACKAGE_PATH
        yield mock_package_to_copy_gcs


@pytest.fixture
def mock_tabular_dataset():
    ds = mock.MagicMock(datasets.TabularDataset)
    ds.name = _TEST_DATASET_NAME
    ds._latest_future = None
    ds._exception = None
    ds._gca_resource = gca_dataset.Dataset(
        display_name=_TEST_DATASET_DISPLAY_NAME,
        metadata_schema_uri=_TEST_METADATA_SCHEMA_URI_TABULAR,
        labels={},
        name=_TEST_DATASET_NAME,
        metadata={},
    )
    return ds


@pytest.fixture
def mock_nontabular_dataset():
    ds = mock.MagicMock(datasets.ImageDataset)
    ds.name = _TEST_DATASET_NAME
    ds._latest_future = None
    ds._exception = None
    ds._gca_resource = gca_dataset.Dataset(
        display_name=_TEST_DATASET_DISPLAY_NAME,
        metadata_schema_uri=_TEST_METADATA_SCHEMA_URI_NONTABULAR,
        labels={},
        name=_TEST_DATASET_NAME,
        metadata={},
    )
    return ds


class TestCustomTrainingJob:
    def setup_method(self):
        importlib.reload(initializer)
        importlib.reload(aiplatform)
        with open(_TEST_LOCAL_SCRIPT_FILE_NAME, "w") as fp:
            fp.write(_TEST_PYTHON_SOURCE)

    def teardown_method(self):
        pathlib.Path(_TEST_LOCAL_SCRIPT_FILE_NAME).unlink()
        initializer.global_pool.shutdown(wait=True)

    @pytest.mark.parametrize("sync", [True, False])
    def test_run_call_pipeline_service_create_with_tabular_dataset(
        self,
        mock_pipeline_service_create,
        mock_pipeline_service_get,
        mock_python_package_to_gcs,
        mock_tabular_dataset,
        mock_model_service_get,
        sync,
    ):
        aiplatform.init(
            project=_TEST_PROJECT,
            staging_bucket=_TEST_BUCKET_NAME,
            credentials=_TEST_CREDENTIALS,
            encryption_spec_key_name=_TEST_DEFAULT_ENCRYPTION_KEY_NAME,
        )

        job = training_jobs.CustomTrainingJob(
            display_name=_TEST_DISPLAY_NAME,
            script_path=_TEST_LOCAL_SCRIPT_FILE_NAME,
            container_uri=_TEST_TRAINING_CONTAINER_IMAGE,
            model_serving_container_image_uri=_TEST_SERVING_CONTAINER_IMAGE,
            model_serving_container_predict_route=_TEST_SERVING_CONTAINER_PREDICTION_ROUTE,
            model_serving_container_health_route=_TEST_SERVING_CONTAINER_HEALTH_ROUTE,
            model_instance_schema_uri=_TEST_MODEL_INSTANCE_SCHEMA_URI,
            model_parameters_schema_uri=_TEST_MODEL_PARAMETERS_SCHEMA_URI,
            model_prediction_schema_uri=_TEST_MODEL_PREDICTION_SCHEMA_URI,
            model_serving_container_command=_TEST_MODEL_SERVING_CONTAINER_COMMAND,
            model_serving_container_args=_TEST_MODEL_SERVING_CONTAINER_ARGS,
            model_serving_container_environment_variables=_TEST_MODEL_SERVING_CONTAINER_ENVIRONMENT_VARIABLES,
            model_serving_container_ports=_TEST_MODEL_SERVING_CONTAINER_PORTS,
            model_description=_TEST_MODEL_DESCRIPTION,
        )

        model_from_job = job.run(
            dataset=mock_tabular_dataset,
            base_output_dir=_TEST_BASE_OUTPUT_DIR,
            service_account=_TEST_SERVICE_ACCOUNT,
            args=_TEST_RUN_ARGS,
            environment_variables=_TEST_ENVIRONMENT_VARIABLES,
            replica_count=1,
            machine_type=_TEST_MACHINE_TYPE,
            accelerator_type=_TEST_ACCELERATOR_TYPE,
            accelerator_count=_TEST_ACCELERATOR_COUNT,
            model_display_name=_TEST_MODEL_DISPLAY_NAME,
            training_fraction_split=_TEST_TRAINING_FRACTION_SPLIT,
            validation_fraction_split=_TEST_VALIDATION_FRACTION_SPLIT,
            test_fraction_split=_TEST_TEST_FRACTION_SPLIT,
            predefined_split_column_name=_TEST_PREDEFINED_SPLIT_COLUMN_NAME,
            sync=sync,
        )

        if not sync:
            model_from_job.wait()

        mock_python_package_to_gcs.assert_called_once_with(
            gcs_staging_dir=_TEST_BUCKET_NAME,
            project=_TEST_PROJECT,
            credentials=initializer.global_config.credentials,
        )

        true_args = _TEST_RUN_ARGS
        true_env = _TEST_ENVIRONMENT_VARIABLES

        true_worker_pool_spec = {
            "replicaCount": _TEST_REPLICA_COUNT,
            "machineSpec": {
                "machineType": _TEST_MACHINE_TYPE,
                "acceleratorType": _TEST_ACCELERATOR_TYPE,
                "acceleratorCount": _TEST_ACCELERATOR_COUNT,
            },
            "pythonPackageSpec": {
                "executorImageUri": _TEST_TRAINING_CONTAINER_IMAGE,
                "pythonModule": training_jobs._TrainingScriptPythonPackager.module_name,
                "packageUris": [_TEST_OUTPUT_PYTHON_PACKAGE_PATH],
                "args": true_args,
                "env": true_env,
            },
        }

        true_fraction_split = gca_training_pipeline.FractionSplit(
            training_fraction=_TEST_TRAINING_FRACTION_SPLIT,
            validation_fraction=_TEST_VALIDATION_FRACTION_SPLIT,
            test_fraction=_TEST_TEST_FRACTION_SPLIT,
        )

        env = [
            gca_env_var.EnvVar(name=str(key), value=str(value))
            for key, value in _TEST_MODEL_SERVING_CONTAINER_ENVIRONMENT_VARIABLES.items()
        ]

        ports = [
            gca_model.Port(container_port=port)
            for port in _TEST_MODEL_SERVING_CONTAINER_PORTS
        ]

        true_container_spec = gca_model.ModelContainerSpec(
            image_uri=_TEST_SERVING_CONTAINER_IMAGE,
            predict_route=_TEST_SERVING_CONTAINER_PREDICTION_ROUTE,
            health_route=_TEST_SERVING_CONTAINER_HEALTH_ROUTE,
            command=_TEST_MODEL_SERVING_CONTAINER_COMMAND,
            args=_TEST_MODEL_SERVING_CONTAINER_ARGS,
            env=env,
            ports=ports,
        )

        true_managed_model = gca_model.Model(
            display_name=_TEST_MODEL_DISPLAY_NAME,
            description=_TEST_MODEL_DESCRIPTION,
            container_spec=true_container_spec,
            predict_schemata=gca_model.PredictSchemata(
                instance_schema_uri=_TEST_MODEL_INSTANCE_SCHEMA_URI,
                parameters_schema_uri=_TEST_MODEL_PARAMETERS_SCHEMA_URI,
                prediction_schema_uri=_TEST_MODEL_PREDICTION_SCHEMA_URI,
            ),
            encryption_spec=_TEST_DEFAULT_ENCRYPTION_SPEC,
        )

        true_input_data_config = gca_training_pipeline.InputDataConfig(
            fraction_split=true_fraction_split,
            predefined_split=gca_training_pipeline.PredefinedSplit(
                key=_TEST_PREDEFINED_SPLIT_COLUMN_NAME
            ),
            dataset_id=mock_tabular_dataset.name,
            gcs_destination=gca_io.GcsDestination(
                output_uri_prefix=_TEST_BASE_OUTPUT_DIR
            ),
        )

        true_training_pipeline = gca_training_pipeline.TrainingPipeline(
            display_name=_TEST_DISPLAY_NAME,
            training_task_definition=schema.training_job.definition.custom_task,
            training_task_inputs=json_format.ParseDict(
                {
                    "workerPoolSpecs": [true_worker_pool_spec],
                    "baseOutputDirectory": {"output_uri_prefix": _TEST_BASE_OUTPUT_DIR},
                    "serviceAccount": _TEST_SERVICE_ACCOUNT,
                },
                struct_pb2.Value(),
            ),
            model_to_upload=true_managed_model,
            input_data_config=true_input_data_config,
            encryption_spec=_TEST_DEFAULT_ENCRYPTION_SPEC,
        )

        mock_pipeline_service_create.assert_called_once_with(
            parent=initializer.global_config.common_location_path(),
            training_pipeline=true_training_pipeline,
        )

        assert job._gca_resource is mock_pipeline_service_get.return_value

        mock_model_service_get.assert_called_once_with(name=_TEST_MODEL_NAME)

        assert model_from_job._gca_resource is mock_model_service_get.return_value

        assert job.get_model()._gca_resource is mock_model_service_get.return_value

        assert not job.has_failed

        assert job.state == gca_pipeline_state.PipelineState.PIPELINE_STATE_SUCCEEDED

    @pytest.mark.parametrize("sync", [True, False])
    def test_run_call_pipeline_service_create_with_bigquery_destination(
        self,
        mock_pipeline_service_create,
        mock_pipeline_service_get,
        mock_python_package_to_gcs,
        mock_tabular_dataset,
        mock_model_service_get,
        sync,
    ):
        aiplatform.init(
            project=_TEST_PROJECT, staging_bucket=_TEST_BUCKET_NAME,
        )

        job = training_jobs.CustomTrainingJob(
            display_name=_TEST_DISPLAY_NAME,
            script_path=_TEST_LOCAL_SCRIPT_FILE_NAME,
            container_uri=_TEST_TRAINING_CONTAINER_IMAGE,
            model_serving_container_image_uri=_TEST_SERVING_CONTAINER_IMAGE,
            model_serving_container_predict_route=_TEST_SERVING_CONTAINER_PREDICTION_ROUTE,
            model_serving_container_health_route=_TEST_SERVING_CONTAINER_HEALTH_ROUTE,
            model_instance_schema_uri=_TEST_MODEL_INSTANCE_SCHEMA_URI,
            model_parameters_schema_uri=_TEST_MODEL_PARAMETERS_SCHEMA_URI,
            model_prediction_schema_uri=_TEST_MODEL_PREDICTION_SCHEMA_URI,
            model_serving_container_command=_TEST_MODEL_SERVING_CONTAINER_COMMAND,
            model_serving_container_args=_TEST_MODEL_SERVING_CONTAINER_ARGS,
            model_serving_container_environment_variables=_TEST_MODEL_SERVING_CONTAINER_ENVIRONMENT_VARIABLES,
            model_serving_container_ports=_TEST_MODEL_SERVING_CONTAINER_PORTS,
            model_description=_TEST_MODEL_DESCRIPTION,
            training_encryption_spec_key_name=_TEST_PIPELINE_ENCRYPTION_KEY_NAME,
            model_encryption_spec_key_name=_TEST_MODEL_ENCRYPTION_KEY_NAME,
        )

        model_from_job = job.run(
            dataset=mock_tabular_dataset,
            base_output_dir=_TEST_BASE_OUTPUT_DIR,
            bigquery_destination=_TEST_BIGQUERY_DESTINATION,
            args=_TEST_RUN_ARGS,
            environment_variables=_TEST_ENVIRONMENT_VARIABLES,
            replica_count=1,
            machine_type=_TEST_MACHINE_TYPE,
            accelerator_type=_TEST_ACCELERATOR_TYPE,
            accelerator_count=_TEST_ACCELERATOR_COUNT,
            model_display_name=_TEST_MODEL_DISPLAY_NAME,
            training_fraction_split=_TEST_TRAINING_FRACTION_SPLIT,
            validation_fraction_split=_TEST_VALIDATION_FRACTION_SPLIT,
            test_fraction_split=_TEST_TEST_FRACTION_SPLIT,
            predefined_split_column_name=_TEST_PREDEFINED_SPLIT_COLUMN_NAME,
            sync=sync,
        )

        if not sync:
            model_from_job.wait()

        true_args = _TEST_RUN_ARGS
        true_env = _TEST_ENVIRONMENT_VARIABLES

        true_worker_pool_spec = {
            "replicaCount": _TEST_REPLICA_COUNT,
            "machineSpec": {
                "machineType": _TEST_MACHINE_TYPE,
                "acceleratorType": _TEST_ACCELERATOR_TYPE,
                "acceleratorCount": _TEST_ACCELERATOR_COUNT,
            },
            "pythonPackageSpec": {
                "executorImageUri": _TEST_TRAINING_CONTAINER_IMAGE,
                "pythonModule": training_jobs._TrainingScriptPythonPackager.module_name,
                "packageUris": [_TEST_OUTPUT_PYTHON_PACKAGE_PATH],
                "args": true_args,
                "env": true_env,
            },
        }

        true_fraction_split = gca_training_pipeline.FractionSplit(
            training_fraction=_TEST_TRAINING_FRACTION_SPLIT,
            validation_fraction=_TEST_VALIDATION_FRACTION_SPLIT,
            test_fraction=_TEST_TEST_FRACTION_SPLIT,
        )

        env = [
            gca_env_var.EnvVar(name=str(key), value=str(value))
            for key, value in _TEST_MODEL_SERVING_CONTAINER_ENVIRONMENT_VARIABLES.items()
        ]

        ports = [
            gca_model.Port(container_port=port)
            for port in _TEST_MODEL_SERVING_CONTAINER_PORTS
        ]

        true_container_spec = gca_model.ModelContainerSpec(
            image_uri=_TEST_SERVING_CONTAINER_IMAGE,
            predict_route=_TEST_SERVING_CONTAINER_PREDICTION_ROUTE,
            health_route=_TEST_SERVING_CONTAINER_HEALTH_ROUTE,
            command=_TEST_MODEL_SERVING_CONTAINER_COMMAND,
            args=_TEST_MODEL_SERVING_CONTAINER_ARGS,
            env=env,
            ports=ports,
        )

        true_managed_model = gca_model.Model(
            display_name=_TEST_MODEL_DISPLAY_NAME,
            description=_TEST_MODEL_DESCRIPTION,
            container_spec=true_container_spec,
            predict_schemata=gca_model.PredictSchemata(
                instance_schema_uri=_TEST_MODEL_INSTANCE_SCHEMA_URI,
                parameters_schema_uri=_TEST_MODEL_PARAMETERS_SCHEMA_URI,
                prediction_schema_uri=_TEST_MODEL_PREDICTION_SCHEMA_URI,
            ),
            encryption_spec=_TEST_MODEL_ENCRYPTION_SPEC,
        )

        true_input_data_config = gca_training_pipeline.InputDataConfig(
            fraction_split=true_fraction_split,
            predefined_split=gca_training_pipeline.PredefinedSplit(
                key=_TEST_PREDEFINED_SPLIT_COLUMN_NAME
            ),
            dataset_id=mock_tabular_dataset.name,
            bigquery_destination=gca_io.BigQueryDestination(
                output_uri=_TEST_BIGQUERY_DESTINATION
            ),
        )

        true_training_pipeline = gca_training_pipeline.TrainingPipeline(
            display_name=_TEST_DISPLAY_NAME,
            training_task_definition=schema.training_job.definition.custom_task,
            training_task_inputs=json_format.ParseDict(
                {
                    "workerPoolSpecs": [true_worker_pool_spec],
                    "baseOutputDirectory": {"output_uri_prefix": _TEST_BASE_OUTPUT_DIR},
                },
                struct_pb2.Value(),
            ),
            model_to_upload=true_managed_model,
            input_data_config=true_input_data_config,
            encryption_spec=_TEST_PIPELINE_ENCRYPTION_SPEC,
        )

        mock_pipeline_service_create.assert_called_once_with(
            parent=initializer.global_config.common_location_path(),
            training_pipeline=true_training_pipeline,
        )

        assert job._gca_resource is mock_pipeline_service_get.return_value

        mock_model_service_get.assert_called_once_with(name=_TEST_MODEL_NAME)

        assert model_from_job._gca_resource is mock_model_service_get.return_value

        assert job.get_model()._gca_resource is mock_model_service_get.return_value

        assert not job.has_failed

        assert job.state == gca_pipeline_state.PipelineState.PIPELINE_STATE_SUCCEEDED

    @pytest.mark.usefixtures(
        "mock_pipeline_service_create",
        "mock_pipeline_service_get",
        "mock_python_package_to_gcs",
        "mock_model_service_get",
    )
    @pytest.mark.parametrize("sync", [True, False])
    def test_run_called_twice_raises(
        self, mock_tabular_dataset, sync,
    ):
        aiplatform.init(project=_TEST_PROJECT, staging_bucket=_TEST_BUCKET_NAME)

        job = training_jobs.CustomTrainingJob(
            display_name=_TEST_DISPLAY_NAME,
            script_path=_TEST_LOCAL_SCRIPT_FILE_NAME,
            container_uri=_TEST_TRAINING_CONTAINER_IMAGE,
            model_serving_container_image_uri=_TEST_SERVING_CONTAINER_IMAGE,
            model_serving_container_predict_route=_TEST_SERVING_CONTAINER_PREDICTION_ROUTE,
            model_serving_container_health_route=_TEST_SERVING_CONTAINER_HEALTH_ROUTE,
        )

        job.run(
            dataset=mock_tabular_dataset,
            base_output_dir=_TEST_BASE_OUTPUT_DIR,
            args=_TEST_RUN_ARGS,
            replica_count=1,
            machine_type=_TEST_MACHINE_TYPE,
            accelerator_type=_TEST_ACCELERATOR_TYPE,
            accelerator_count=_TEST_ACCELERATOR_COUNT,
            model_display_name=_TEST_MODEL_DISPLAY_NAME,
            training_fraction_split=_TEST_TRAINING_FRACTION_SPLIT,
            validation_fraction_split=_TEST_VALIDATION_FRACTION_SPLIT,
            test_fraction_split=_TEST_TEST_FRACTION_SPLIT,
            sync=sync,
        )

        with pytest.raises(RuntimeError):
            job.run(
                dataset=mock_tabular_dataset,
                base_output_dir=_TEST_BASE_OUTPUT_DIR,
                args=_TEST_RUN_ARGS,
                replica_count=1,
                machine_type=_TEST_MACHINE_TYPE,
                accelerator_type=_TEST_ACCELERATOR_TYPE,
                accelerator_count=_TEST_ACCELERATOR_COUNT,
                model_display_name=_TEST_MODEL_DISPLAY_NAME,
                training_fraction_split=_TEST_TRAINING_FRACTION_SPLIT,
                validation_fraction_split=_TEST_VALIDATION_FRACTION_SPLIT,
                test_fraction_split=_TEST_TEST_FRACTION_SPLIT,
                sync=sync,
            )

        if not sync:
            job.wait()

    @pytest.mark.parametrize("sync", [True, False])
    def test_run_with_invalid_accelerator_type_raises(
        self,
        mock_pipeline_service_create,
        mock_python_package_to_gcs,
        mock_tabular_dataset,
        mock_model_service_get,
        sync,
    ):
        aiplatform.init(project=_TEST_PROJECT, staging_bucket=_TEST_BUCKET_NAME)

        job = training_jobs.CustomTrainingJob(
            display_name=_TEST_DISPLAY_NAME,
            script_path=_TEST_LOCAL_SCRIPT_FILE_NAME,
            container_uri=_TEST_TRAINING_CONTAINER_IMAGE,
            model_serving_container_image_uri=_TEST_SERVING_CONTAINER_IMAGE,
            model_serving_container_predict_route=_TEST_SERVING_CONTAINER_PREDICTION_ROUTE,
            model_serving_container_health_route=_TEST_SERVING_CONTAINER_HEALTH_ROUTE,
        )

        with pytest.raises(ValueError):
            job.run(
                dataset=mock_tabular_dataset,
                base_output_dir=_TEST_BASE_OUTPUT_DIR,
                args=_TEST_RUN_ARGS,
                replica_count=1,
                machine_type=_TEST_MACHINE_TYPE,
                accelerator_type=_TEST_INVALID_ACCELERATOR_TYPE,
                accelerator_count=_TEST_ACCELERATOR_COUNT,
                model_display_name=_TEST_MODEL_DISPLAY_NAME,
                training_fraction_split=_TEST_TRAINING_FRACTION_SPLIT,
                validation_fraction_split=_TEST_VALIDATION_FRACTION_SPLIT,
                test_fraction_split=_TEST_TEST_FRACTION_SPLIT,
                sync=sync,
            )

    @pytest.mark.parametrize("sync", [True, False])
    def test_run_with_incomplete_model_info_raises_with_model_to_upload(
        self,
        mock_pipeline_service_create,
        mock_python_package_to_gcs,
        mock_tabular_dataset,
        mock_model_service_get,
        sync,
    ):
        aiplatform.init(project=_TEST_PROJECT, staging_bucket=_TEST_BUCKET_NAME)

        job = training_jobs.CustomTrainingJob(
            display_name=_TEST_DISPLAY_NAME,
            script_path=_TEST_LOCAL_SCRIPT_FILE_NAME,
            container_uri=_TEST_TRAINING_CONTAINER_IMAGE,
        )

        with pytest.raises(RuntimeError):
            job.run(
                dataset=mock_tabular_dataset,
                base_output_dir=_TEST_BASE_OUTPUT_DIR,
                args=_TEST_RUN_ARGS,
                replica_count=1,
                machine_type=_TEST_MACHINE_TYPE,
                accelerator_type=_TEST_ACCELERATOR_TYPE,
                accelerator_count=_TEST_ACCELERATOR_COUNT,
                model_display_name=_TEST_MODEL_DISPLAY_NAME,
                training_fraction_split=_TEST_TRAINING_FRACTION_SPLIT,
                validation_fraction_split=_TEST_VALIDATION_FRACTION_SPLIT,
                test_fraction_split=_TEST_TEST_FRACTION_SPLIT,
                sync=sync,
            )

    @pytest.mark.parametrize("sync", [True, False])
    def test_run_call_pipeline_service_create_with_no_dataset(
        self,
        mock_pipeline_service_create,
        mock_pipeline_service_get,
        mock_python_package_to_gcs,
        mock_model_service_get,
        sync,
    ):
        aiplatform.init(
            project=_TEST_PROJECT,
            staging_bucket=_TEST_BUCKET_NAME,
            credentials=_TEST_CREDENTIALS,
        )

        job = training_jobs.CustomTrainingJob(
            display_name=_TEST_DISPLAY_NAME,
            script_path=_TEST_LOCAL_SCRIPT_FILE_NAME,
            container_uri=_TEST_TRAINING_CONTAINER_IMAGE,
            model_serving_container_image_uri=_TEST_SERVING_CONTAINER_IMAGE,
            model_serving_container_predict_route=_TEST_SERVING_CONTAINER_PREDICTION_ROUTE,
            model_serving_container_health_route=_TEST_SERVING_CONTAINER_HEALTH_ROUTE,
        )

        model_from_job = job.run(
            base_output_dir=_TEST_BASE_OUTPUT_DIR,
            args=_TEST_RUN_ARGS,
            environment_variables=_TEST_ENVIRONMENT_VARIABLES,
            replica_count=1,
            machine_type=_TEST_MACHINE_TYPE,
            accelerator_type=_TEST_ACCELERATOR_TYPE,
            accelerator_count=_TEST_ACCELERATOR_COUNT,
            model_display_name=_TEST_MODEL_DISPLAY_NAME,
            training_fraction_split=_TEST_TRAINING_FRACTION_SPLIT,
            validation_fraction_split=_TEST_VALIDATION_FRACTION_SPLIT,
            test_fraction_split=_TEST_TEST_FRACTION_SPLIT,
            sync=sync,
        )

        if not sync:
            model_from_job.wait()

        mock_python_package_to_gcs.assert_called_once_with(
            gcs_staging_dir=_TEST_BUCKET_NAME,
            project=_TEST_PROJECT,
            credentials=initializer.global_config.credentials,
        )

        true_args = _TEST_RUN_ARGS
        true_env = _TEST_ENVIRONMENT_VARIABLES

        true_worker_pool_spec = {
            "replicaCount": _TEST_REPLICA_COUNT,
            "machineSpec": {
                "machineType": _TEST_MACHINE_TYPE,
                "acceleratorType": _TEST_ACCELERATOR_TYPE,
                "acceleratorCount": _TEST_ACCELERATOR_COUNT,
            },
            "pythonPackageSpec": {
                "executorImageUri": _TEST_TRAINING_CONTAINER_IMAGE,
                "pythonModule": training_jobs._TrainingScriptPythonPackager.module_name,
                "packageUris": [_TEST_OUTPUT_PYTHON_PACKAGE_PATH],
                "args": true_args,
                "env": true_env,
            },
        }

        true_container_spec = gca_model.ModelContainerSpec(
            image_uri=_TEST_SERVING_CONTAINER_IMAGE,
            predict_route=_TEST_SERVING_CONTAINER_PREDICTION_ROUTE,
            health_route=_TEST_SERVING_CONTAINER_HEALTH_ROUTE,
        )

        true_managed_model = gca_model.Model(
            display_name=_TEST_MODEL_DISPLAY_NAME, container_spec=true_container_spec
        )

        true_training_pipeline = gca_training_pipeline.TrainingPipeline(
            display_name=_TEST_DISPLAY_NAME,
            training_task_definition=schema.training_job.definition.custom_task,
            training_task_inputs=json_format.ParseDict(
                {
                    "workerPoolSpecs": [true_worker_pool_spec],
                    "baseOutputDirectory": {"output_uri_prefix": _TEST_BASE_OUTPUT_DIR},
                },
                struct_pb2.Value(),
            ),
            model_to_upload=true_managed_model,
        )

        mock_pipeline_service_create.assert_called_once_with(
            parent=initializer.global_config.common_location_path(),
            training_pipeline=true_training_pipeline,
        )

        assert job._gca_resource is mock_pipeline_service_get.return_value

        mock_model_service_get.assert_called_once_with(name=_TEST_MODEL_NAME)

        assert model_from_job._gca_resource is mock_model_service_get.return_value

    @pytest.mark.usefixtures(
        "mock_pipeline_service_create_with_no_model_to_upload",
        "mock_pipeline_service_get_with_no_model_to_upload",
        "mock_python_package_to_gcs",
    )
    @pytest.mark.parametrize("sync", [True, False])
    def test_run_returns_none_if_no_model_to_upload(
        self, mock_tabular_dataset, sync,
    ):
        aiplatform.init(project=_TEST_PROJECT, staging_bucket=_TEST_BUCKET_NAME)

        job = training_jobs.CustomTrainingJob(
            display_name=_TEST_DISPLAY_NAME,
            script_path=_TEST_LOCAL_SCRIPT_FILE_NAME,
            container_uri=_TEST_TRAINING_CONTAINER_IMAGE,
        )

        model = job.run(
            dataset=mock_tabular_dataset,
            base_output_dir=_TEST_BASE_OUTPUT_DIR,
            args=_TEST_RUN_ARGS,
            replica_count=1,
            machine_type=_TEST_MACHINE_TYPE,
            accelerator_type=_TEST_ACCELERATOR_TYPE,
            accelerator_count=_TEST_ACCELERATOR_COUNT,
            training_fraction_split=_TEST_TRAINING_FRACTION_SPLIT,
            validation_fraction_split=_TEST_VALIDATION_FRACTION_SPLIT,
            test_fraction_split=_TEST_TEST_FRACTION_SPLIT,
            sync=sync,
        )

        assert model is None

    @pytest.mark.usefixtures(
        "mock_pipeline_service_create_with_no_model_to_upload",
        "mock_pipeline_service_get_with_no_model_to_upload",
        "mock_python_package_to_gcs",
    )
    @pytest.mark.parametrize("sync", [True, False])
    def test_get_model_raises_if_no_model_to_upload(
        self, mock_tabular_dataset, sync,
    ):
        aiplatform.init(project=_TEST_PROJECT, staging_bucket=_TEST_BUCKET_NAME)

        job = training_jobs.CustomTrainingJob(
            display_name=_TEST_DISPLAY_NAME,
            script_path=_TEST_LOCAL_SCRIPT_FILE_NAME,
            container_uri=_TEST_TRAINING_CONTAINER_IMAGE,
        )

        job.run(
            dataset=mock_tabular_dataset,
            base_output_dir=_TEST_BASE_OUTPUT_DIR,
            args=_TEST_RUN_ARGS,
            replica_count=1,
            machine_type=_TEST_MACHINE_TYPE,
            accelerator_type=_TEST_ACCELERATOR_TYPE,
            accelerator_count=_TEST_ACCELERATOR_COUNT,
            training_fraction_split=_TEST_TRAINING_FRACTION_SPLIT,
            validation_fraction_split=_TEST_VALIDATION_FRACTION_SPLIT,
            test_fraction_split=_TEST_TEST_FRACTION_SPLIT,
            sync=sync,
        )

        if not sync:
            job.wait()

        with pytest.raises(RuntimeError):
            job.get_model()

    @pytest.mark.parametrize("sync", [True, False])
    def test_run_raises_if_pipeline_fails(
        self,
        mock_pipeline_service_create_and_get_with_fail,
        mock_python_package_to_gcs,
        mock_tabular_dataset,
        sync,
    ):

        aiplatform.init(project=_TEST_PROJECT, staging_bucket=_TEST_BUCKET_NAME)

        job = training_jobs.CustomTrainingJob(
            display_name=_TEST_DISPLAY_NAME,
            script_path=_TEST_LOCAL_SCRIPT_FILE_NAME,
            container_uri=_TEST_TRAINING_CONTAINER_IMAGE,
        )

        with pytest.raises(RuntimeError):
            job.run(
                dataset=mock_tabular_dataset,
                base_output_dir=_TEST_BASE_OUTPUT_DIR,
                args=_TEST_RUN_ARGS,
                replica_count=1,
                machine_type=_TEST_MACHINE_TYPE,
                accelerator_type=_TEST_ACCELERATOR_TYPE,
                accelerator_count=_TEST_ACCELERATOR_COUNT,
                training_fraction_split=_TEST_TRAINING_FRACTION_SPLIT,
                validation_fraction_split=_TEST_VALIDATION_FRACTION_SPLIT,
                test_fraction_split=_TEST_TEST_FRACTION_SPLIT,
                sync=sync,
            )

            if not sync:
                job.wait()

        with pytest.raises(RuntimeError):
            job.get_model()

    def test_raises_before_run_is_called(
        self, mock_pipeline_service_create, mock_python_package_to_gcs
    ):
        aiplatform.init(project=_TEST_PROJECT, staging_bucket=_TEST_BUCKET_NAME)

        job = training_jobs.CustomTrainingJob(
            display_name=_TEST_DISPLAY_NAME,
            script_path=_TEST_LOCAL_SCRIPT_FILE_NAME,
            container_uri=_TEST_TRAINING_CONTAINER_IMAGE,
            model_serving_container_image_uri=_TEST_SERVING_CONTAINER_IMAGE,
            model_serving_container_predict_route=_TEST_SERVING_CONTAINER_PREDICTION_ROUTE,
            model_serving_container_health_route=_TEST_SERVING_CONTAINER_HEALTH_ROUTE,
        )

        with pytest.raises(RuntimeError):
            job.get_model()

        with pytest.raises(RuntimeError):
            job.has_failed

        with pytest.raises(RuntimeError):
            job.state

    def test_run_raises_if_no_staging_bucket(self):

        aiplatform.init(project=_TEST_PROJECT)

        with pytest.raises(RuntimeError):
            training_jobs.CustomTrainingJob(
                display_name=_TEST_DISPLAY_NAME,
                script_path=_TEST_LOCAL_SCRIPT_FILE_NAME,
                container_uri=_TEST_TRAINING_CONTAINER_IMAGE,
            )

    @pytest.mark.parametrize("sync", [True, False])
    def test_run_call_pipeline_service_create_distributed_training(
        self,
        mock_pipeline_service_create,
        mock_pipeline_service_get,
        mock_python_package_to_gcs,
        mock_tabular_dataset,
        mock_model_service_get,
        sync,
    ):
        aiplatform.init(
            project=_TEST_PROJECT,
            staging_bucket=_TEST_BUCKET_NAME,
            credentials=_TEST_CREDENTIALS,
        )

        job = training_jobs.CustomTrainingJob(
            display_name=_TEST_DISPLAY_NAME,
            script_path=_TEST_LOCAL_SCRIPT_FILE_NAME,
            container_uri=_TEST_TRAINING_CONTAINER_IMAGE,
            model_serving_container_image_uri=_TEST_SERVING_CONTAINER_IMAGE,
            model_serving_container_predict_route=_TEST_SERVING_CONTAINER_PREDICTION_ROUTE,
            model_serving_container_health_route=_TEST_SERVING_CONTAINER_HEALTH_ROUTE,
            model_instance_schema_uri=_TEST_MODEL_INSTANCE_SCHEMA_URI,
            model_parameters_schema_uri=_TEST_MODEL_PARAMETERS_SCHEMA_URI,
            model_prediction_schema_uri=_TEST_MODEL_PREDICTION_SCHEMA_URI,
        )

        model_from_job = job.run(
            dataset=mock_tabular_dataset,
            base_output_dir=_TEST_BASE_OUTPUT_DIR,
            args=_TEST_RUN_ARGS,
            environment_variables=_TEST_ENVIRONMENT_VARIABLES,
            replica_count=10,
            machine_type=_TEST_MACHINE_TYPE,
            accelerator_type=_TEST_ACCELERATOR_TYPE,
            accelerator_count=_TEST_ACCELERATOR_COUNT,
            model_display_name=_TEST_MODEL_DISPLAY_NAME,
            training_fraction_split=_TEST_TRAINING_FRACTION_SPLIT,
            validation_fraction_split=_TEST_VALIDATION_FRACTION_SPLIT,
            test_fraction_split=_TEST_TEST_FRACTION_SPLIT,
            sync=sync,
        )

        if not sync:
            model_from_job.wait()

        mock_python_package_to_gcs.assert_called_once_with(
            gcs_staging_dir=_TEST_BUCKET_NAME,
            project=_TEST_PROJECT,
            credentials=initializer.global_config.credentials,
        )

        true_args = _TEST_RUN_ARGS
        true_env = _TEST_ENVIRONMENT_VARIABLES

        true_worker_pool_spec = [
            {
                "replicaCount": 1,
                "machineSpec": {
                    "machineType": _TEST_MACHINE_TYPE,
                    "acceleratorType": _TEST_ACCELERATOR_TYPE,
                    "acceleratorCount": _TEST_ACCELERATOR_COUNT,
                },
                "pythonPackageSpec": {
                    "executorImageUri": _TEST_TRAINING_CONTAINER_IMAGE,
                    "pythonModule": training_jobs._TrainingScriptPythonPackager.module_name,
                    "packageUris": [_TEST_OUTPUT_PYTHON_PACKAGE_PATH],
                    "args": true_args,
                    "env": true_env,
                },
            },
            {
                "replicaCount": 9,
                "machineSpec": {
                    "machineType": _TEST_MACHINE_TYPE,
                    "acceleratorType": _TEST_ACCELERATOR_TYPE,
                    "acceleratorCount": _TEST_ACCELERATOR_COUNT,
                },
                "pythonPackageSpec": {
                    "executorImageUri": _TEST_TRAINING_CONTAINER_IMAGE,
                    "pythonModule": training_jobs._TrainingScriptPythonPackager.module_name,
                    "packageUris": [_TEST_OUTPUT_PYTHON_PACKAGE_PATH],
                    "args": true_args,
                    "env": true_env,
                },
            },
        ]

        true_fraction_split = gca_training_pipeline.FractionSplit(
            training_fraction=_TEST_TRAINING_FRACTION_SPLIT,
            validation_fraction=_TEST_VALIDATION_FRACTION_SPLIT,
            test_fraction=_TEST_TEST_FRACTION_SPLIT,
        )

        true_container_spec = gca_model.ModelContainerSpec(
            image_uri=_TEST_SERVING_CONTAINER_IMAGE,
            predict_route=_TEST_SERVING_CONTAINER_PREDICTION_ROUTE,
            health_route=_TEST_SERVING_CONTAINER_HEALTH_ROUTE,
        )

        true_managed_model = gca_model.Model(
            display_name=_TEST_MODEL_DISPLAY_NAME,
            container_spec=true_container_spec,
            predict_schemata=gca_model.PredictSchemata(
                instance_schema_uri=_TEST_MODEL_INSTANCE_SCHEMA_URI,
                parameters_schema_uri=_TEST_MODEL_PARAMETERS_SCHEMA_URI,
                prediction_schema_uri=_TEST_MODEL_PREDICTION_SCHEMA_URI,
            ),
        )

        true_input_data_config = gca_training_pipeline.InputDataConfig(
            fraction_split=true_fraction_split,
            dataset_id=mock_tabular_dataset.name,
            gcs_destination=gca_io.GcsDestination(
                output_uri_prefix=_TEST_BASE_OUTPUT_DIR
            ),
        )

        true_training_pipeline = gca_training_pipeline.TrainingPipeline(
            display_name=_TEST_DISPLAY_NAME,
            training_task_definition=schema.training_job.definition.custom_task,
            training_task_inputs=json_format.ParseDict(
                {
                    "workerPoolSpecs": true_worker_pool_spec,
                    "baseOutputDirectory": {"output_uri_prefix": _TEST_BASE_OUTPUT_DIR},
                },
                struct_pb2.Value(),
            ),
            model_to_upload=true_managed_model,
            input_data_config=true_input_data_config,
        )

        mock_pipeline_service_create.assert_called_once_with(
            parent=initializer.global_config.common_location_path(),
            training_pipeline=true_training_pipeline,
        )

        assert job._gca_resource is mock_pipeline_service_get.return_value

        mock_model_service_get.assert_called_once_with(name=_TEST_MODEL_NAME)

        assert model_from_job._gca_resource is mock_model_service_get.return_value

        assert job.get_model()._gca_resource is mock_model_service_get.return_value

        assert not job.has_failed

        assert job.state == gca_pipeline_state.PipelineState.PIPELINE_STATE_SUCCEEDED

    @pytest.mark.usefixtures("get_training_job_custom_mock")
    def test_get_training_job(self, get_training_job_custom_mock):
        aiplatform.init(project=_TEST_PROJECT)
        job = training_jobs.CustomTrainingJob.get(resource_name=_TEST_NAME)

        get_training_job_custom_mock.assert_called_once_with(name=_TEST_NAME)
        assert isinstance(job, training_jobs.CustomTrainingJob)

    @pytest.mark.usefixtures("get_training_job_custom_mock")
    def test_get_training_job_wrong_job_type(self, get_training_job_custom_mock):
        aiplatform.init(project=_TEST_PROJECT)

        # The returned job is for a custom training task,
        # but the calling type if of AutoMLImageTrainingJob.
        # Hence, it should throw an error.
        with pytest.raises(ValueError):
            training_jobs.AutoMLImageTrainingJob.get(resource_name=_TEST_NAME)

    @pytest.mark.usefixtures("get_training_job_custom_mock_no_model_to_upload")
    def test_get_training_job_no_model_to_upload(
        self, get_training_job_custom_mock_no_model_to_upload
    ):
        aiplatform.init(project=_TEST_PROJECT)

        job = training_jobs.CustomTrainingJob.get(resource_name=_TEST_NAME)

        with pytest.raises(RuntimeError):
            job.get_model(sync=False)

    @pytest.mark.usefixtures("get_training_job_tabular_mock")
    def test_get_training_job_tabular(self, get_training_job_tabular_mock):
        aiplatform.init(project=_TEST_PROJECT)

        with pytest.raises(ValueError):
            training_jobs.CustomTrainingJob.get(resource_name=_TEST_NAME)

    @pytest.mark.usefixtures("get_training_job_custom_mock")
    def test_get_training_job_with_id_only(self, get_training_job_custom_mock):
        aiplatform.init(project=_TEST_PROJECT, location=_TEST_LOCATION)
        training_jobs.CustomTrainingJob.get(resource_name=_TEST_ID)
        get_training_job_custom_mock.assert_called_once_with(name=_TEST_NAME)

    def test_get_training_job_with_id_only_with_project_and_location(
        self, get_training_job_custom_mock
    ):
        aiplatform.init(project=_TEST_PROJECT, location=_TEST_LOCATION)
        training_jobs.CustomTrainingJob.get(
            resource_name=_TEST_ID, project=_TEST_PROJECT, location=_TEST_LOCATION
        )
        get_training_job_custom_mock.assert_called_once_with(name=_TEST_NAME)

    def test_get_training_job_with_project_and_location(
        self, get_training_job_custom_mock
    ):
        aiplatform.init(project=_TEST_PROJECT, location=_TEST_LOCATION)
        training_jobs.CustomTrainingJob.get(
            resource_name=_TEST_NAME, project=_TEST_PROJECT, location=_TEST_LOCATION
        )
        get_training_job_custom_mock.assert_called_once_with(name=_TEST_NAME)

    def test_get_training_job_with_alt_project_and_location(
        self, get_training_job_custom_mock
    ):
        aiplatform.init(project=_TEST_PROJECT, location=_TEST_LOCATION)
        training_jobs.CustomTrainingJob.get(
            resource_name=_TEST_NAME, project=_TEST_ALT_PROJECT, location=_TEST_LOCATION
        )
        get_training_job_custom_mock.assert_called_once_with(name=_TEST_NAME)

    def test_get_training_job_with_project_and_alt_location(self):
        aiplatform.init(project=_TEST_PROJECT, location=_TEST_LOCATION)
        with pytest.raises(RuntimeError):
            training_jobs.CustomTrainingJob.get(
                resource_name=_TEST_NAME,
                project=_TEST_PROJECT,
                location=_TEST_ALT_LOCATION,
            )

    @pytest.mark.parametrize("sync", [True, False])
    def test_run_call_pipeline_service_create_with_nontabular_dataset(
        self,
        mock_pipeline_service_create,
        mock_pipeline_service_get,
        mock_python_package_to_gcs,
        mock_nontabular_dataset,
        mock_model_service_get,
        sync,
    ):
        aiplatform.init(
            project=_TEST_PROJECT,
            staging_bucket=_TEST_BUCKET_NAME,
            credentials=_TEST_CREDENTIALS,
        )

        job = training_jobs.CustomTrainingJob(
            display_name=_TEST_DISPLAY_NAME,
            script_path=_TEST_LOCAL_SCRIPT_FILE_NAME,
            container_uri=_TEST_TRAINING_CONTAINER_IMAGE,
            model_serving_container_image_uri=_TEST_SERVING_CONTAINER_IMAGE,
            model_serving_container_predict_route=_TEST_SERVING_CONTAINER_PREDICTION_ROUTE,
            model_serving_container_health_route=_TEST_SERVING_CONTAINER_HEALTH_ROUTE,
            model_instance_schema_uri=_TEST_MODEL_INSTANCE_SCHEMA_URI,
            model_parameters_schema_uri=_TEST_MODEL_PARAMETERS_SCHEMA_URI,
            model_prediction_schema_uri=_TEST_MODEL_PREDICTION_SCHEMA_URI,
            model_serving_container_command=_TEST_MODEL_SERVING_CONTAINER_COMMAND,
            model_serving_container_args=_TEST_MODEL_SERVING_CONTAINER_ARGS,
            model_serving_container_environment_variables=_TEST_MODEL_SERVING_CONTAINER_ENVIRONMENT_VARIABLES,
            model_serving_container_ports=_TEST_MODEL_SERVING_CONTAINER_PORTS,
            model_description=_TEST_MODEL_DESCRIPTION,
        )

        model_from_job = job.run(
            dataset=mock_nontabular_dataset,
            annotation_schema_uri=_TEST_ANNOTATION_SCHEMA_URI,
            base_output_dir=_TEST_BASE_OUTPUT_DIR,
            args=_TEST_RUN_ARGS,
            replica_count=1,
            machine_type=_TEST_MACHINE_TYPE,
            accelerator_type=_TEST_ACCELERATOR_TYPE,
            accelerator_count=_TEST_ACCELERATOR_COUNT,
            model_display_name=_TEST_MODEL_DISPLAY_NAME,
            sync=sync,
        )

        if not sync:
            model_from_job.wait()

        mock_python_package_to_gcs.assert_called_once_with(
            gcs_staging_dir=_TEST_BUCKET_NAME,
            project=_TEST_PROJECT,
            credentials=initializer.global_config.credentials,
        )

        true_args = _TEST_RUN_ARGS

        true_worker_pool_spec = {
            "replicaCount": _TEST_REPLICA_COUNT,
            "machineSpec": {
                "machineType": _TEST_MACHINE_TYPE,
                "acceleratorType": _TEST_ACCELERATOR_TYPE,
                "acceleratorCount": _TEST_ACCELERATOR_COUNT,
            },
            "pythonPackageSpec": {
                "executorImageUri": _TEST_TRAINING_CONTAINER_IMAGE,
                "pythonModule": training_jobs._TrainingScriptPythonPackager.module_name,
                "packageUris": [_TEST_OUTPUT_PYTHON_PACKAGE_PATH],
                "args": true_args,
            },
        }

        true_fraction_split = gca_training_pipeline.FractionSplit(
            training_fraction=_TEST_DEFAULT_TRAINING_FRACTION_SPLIT,
            validation_fraction=_TEST_DEFAULT_VALIDATION_FRACTION_SPLIT,
            test_fraction=_TEST_DEFAULT_TEST_FRACTION_SPLIT,
        )

        env = [
            gca_env_var.EnvVar(name=str(key), value=str(value))
            for key, value in _TEST_MODEL_SERVING_CONTAINER_ENVIRONMENT_VARIABLES.items()
        ]

        ports = [
            gca_model.Port(container_port=port)
            for port in _TEST_MODEL_SERVING_CONTAINER_PORTS
        ]

        true_container_spec = gca_model.ModelContainerSpec(
            image_uri=_TEST_SERVING_CONTAINER_IMAGE,
            predict_route=_TEST_SERVING_CONTAINER_PREDICTION_ROUTE,
            health_route=_TEST_SERVING_CONTAINER_HEALTH_ROUTE,
            command=_TEST_MODEL_SERVING_CONTAINER_COMMAND,
            args=_TEST_MODEL_SERVING_CONTAINER_ARGS,
            env=env,
            ports=ports,
        )

        true_managed_model = gca_model.Model(
            display_name=_TEST_MODEL_DISPLAY_NAME,
            description=_TEST_MODEL_DESCRIPTION,
            container_spec=true_container_spec,
            predict_schemata=gca_model.PredictSchemata(
                instance_schema_uri=_TEST_MODEL_INSTANCE_SCHEMA_URI,
                parameters_schema_uri=_TEST_MODEL_PARAMETERS_SCHEMA_URI,
                prediction_schema_uri=_TEST_MODEL_PREDICTION_SCHEMA_URI,
            ),
        )

        true_input_data_config = gca_training_pipeline.InputDataConfig(
            fraction_split=true_fraction_split,
            dataset_id=mock_nontabular_dataset.name,
            annotation_schema_uri=_TEST_ANNOTATION_SCHEMA_URI,
            gcs_destination=gca_io.GcsDestination(
                output_uri_prefix=_TEST_BASE_OUTPUT_DIR
            ),
        )

        true_training_pipeline = gca_training_pipeline.TrainingPipeline(
            display_name=_TEST_DISPLAY_NAME,
            training_task_definition=schema.training_job.definition.custom_task,
            training_task_inputs=json_format.ParseDict(
                {
                    "workerPoolSpecs": [true_worker_pool_spec],
                    "baseOutputDirectory": {"output_uri_prefix": _TEST_BASE_OUTPUT_DIR},
                },
                struct_pb2.Value(),
            ),
            model_to_upload=true_managed_model,
            input_data_config=true_input_data_config,
        )

        mock_pipeline_service_create.assert_called_once_with(
            parent=initializer.global_config.common_location_path(),
            training_pipeline=true_training_pipeline,
        )

        assert job._gca_resource is mock_pipeline_service_get.return_value

        mock_model_service_get.assert_called_once_with(name=_TEST_MODEL_NAME)

        assert model_from_job._gca_resource is mock_model_service_get.return_value

        assert job.get_model()._gca_resource is mock_model_service_get.return_value

        assert not job.has_failed

        assert job.state == gca_pipeline_state.PipelineState.PIPELINE_STATE_SUCCEEDED

    def test_run_call_pipeline_service_create_with_nontabular_dataset_raises_if_annotation_schema_uri(
        self, mock_nontabular_dataset,
    ):
        aiplatform.init(
            project=_TEST_PROJECT, staging_bucket=_TEST_BUCKET_NAME,
        )

        job = training_jobs.CustomTrainingJob(
            display_name=_TEST_DISPLAY_NAME,
            script_path=_TEST_LOCAL_SCRIPT_FILE_NAME,
            container_uri=_TEST_TRAINING_CONTAINER_IMAGE,
            model_serving_container_image_uri=_TEST_SERVING_CONTAINER_IMAGE,
            model_serving_container_predict_route=_TEST_SERVING_CONTAINER_PREDICTION_ROUTE,
            model_serving_container_health_route=_TEST_SERVING_CONTAINER_HEALTH_ROUTE,
            model_instance_schema_uri=_TEST_MODEL_INSTANCE_SCHEMA_URI,
            model_parameters_schema_uri=_TEST_MODEL_PARAMETERS_SCHEMA_URI,
            model_prediction_schema_uri=_TEST_MODEL_PREDICTION_SCHEMA_URI,
            model_serving_container_command=_TEST_MODEL_SERVING_CONTAINER_COMMAND,
            model_serving_container_args=_TEST_MODEL_SERVING_CONTAINER_ARGS,
            model_serving_container_environment_variables=_TEST_MODEL_SERVING_CONTAINER_ENVIRONMENT_VARIABLES,
            model_serving_container_ports=_TEST_MODEL_SERVING_CONTAINER_PORTS,
            model_description=_TEST_MODEL_DESCRIPTION,
        )

        with pytest.raises(Exception):
            job.run(
                dataset=mock_nontabular_dataset,
                base_output_dir=_TEST_BASE_OUTPUT_DIR,
                args=_TEST_RUN_ARGS,
                replica_count=1,
                machine_type=_TEST_MACHINE_TYPE,
                accelerator_type=_TEST_ACCELERATOR_TYPE,
                accelerator_count=_TEST_ACCELERATOR_COUNT,
                model_display_name=_TEST_MODEL_DISPLAY_NAME,
            )

    @pytest.mark.usefixtures(
        "mock_pipeline_service_create",
        "mock_pipeline_service_get",
        "mock_python_package_to_gcs",
        "mock_model_service_get",
    )
    def test_cancel_training_job(self, mock_pipeline_service_cancel):
        aiplatform.init(
            project=_TEST_PROJECT, staging_bucket=_TEST_BUCKET_NAME,
        )

        job = training_jobs.CustomTrainingJob(
            display_name=_TEST_DISPLAY_NAME,
            script_path=_TEST_LOCAL_SCRIPT_FILE_NAME,
            container_uri=_TEST_TRAINING_CONTAINER_IMAGE,
        )

        job.run()
        job.cancel()

        mock_pipeline_service_cancel.assert_called_once_with(
            name=_TEST_PIPELINE_RESOURCE_NAME
        )

    @pytest.mark.usefixtures(
        "mock_pipeline_service_create",
        "mock_python_package_to_gcs",
        "mock_model_service_get",
    )
    def test_cancel_training_job_without_running(self, mock_pipeline_service_cancel):
        aiplatform.init(
            project=_TEST_PROJECT, staging_bucket=_TEST_BUCKET_NAME,
        )

        job = training_jobs.CustomTrainingJob(
            display_name=_TEST_DISPLAY_NAME,
            script_path=_TEST_LOCAL_SCRIPT_FILE_NAME,
            container_uri=_TEST_TRAINING_CONTAINER_IMAGE,
        )

        with pytest.raises(RuntimeError) as e:
            job.cancel()

        assert e.match(regexp=r"TrainingJob has not been launched")


class TestCustomContainerTrainingJob:
    def setup_method(self):
        importlib.reload(initializer)
        importlib.reload(aiplatform)

    def teardown_method(self):
        initializer.global_pool.shutdown(wait=True)

    @pytest.mark.parametrize("sync", [True, False])
    def test_run_call_pipeline_service_create_with_tabular_dataset(
        self,
        mock_pipeline_service_create,
        mock_pipeline_service_get,
        mock_tabular_dataset,
        mock_model_service_get,
        sync,
    ):
        aiplatform.init(
            project=_TEST_PROJECT,
            staging_bucket=_TEST_BUCKET_NAME,
            encryption_spec_key_name=_TEST_DEFAULT_ENCRYPTION_KEY_NAME,
        )

        job = training_jobs.CustomContainerTrainingJob(
            display_name=_TEST_DISPLAY_NAME,
            container_uri=_TEST_TRAINING_CONTAINER_IMAGE,
            command=_TEST_TRAINING_CONTAINER_CMD,
            model_serving_container_image_uri=_TEST_SERVING_CONTAINER_IMAGE,
            model_serving_container_predict_route=_TEST_SERVING_CONTAINER_PREDICTION_ROUTE,
            model_serving_container_health_route=_TEST_SERVING_CONTAINER_HEALTH_ROUTE,
            model_instance_schema_uri=_TEST_MODEL_INSTANCE_SCHEMA_URI,
            model_parameters_schema_uri=_TEST_MODEL_PARAMETERS_SCHEMA_URI,
            model_prediction_schema_uri=_TEST_MODEL_PREDICTION_SCHEMA_URI,
            model_serving_container_command=_TEST_MODEL_SERVING_CONTAINER_COMMAND,
            model_serving_container_args=_TEST_MODEL_SERVING_CONTAINER_ARGS,
            model_serving_container_environment_variables=_TEST_MODEL_SERVING_CONTAINER_ENVIRONMENT_VARIABLES,
            model_serving_container_ports=_TEST_MODEL_SERVING_CONTAINER_PORTS,
            model_description=_TEST_MODEL_DESCRIPTION,
        )

        model_from_job = job.run(
            dataset=mock_tabular_dataset,
            base_output_dir=_TEST_BASE_OUTPUT_DIR,
            args=_TEST_RUN_ARGS,
            environment_variables=_TEST_ENVIRONMENT_VARIABLES,
            replica_count=1,
            machine_type=_TEST_MACHINE_TYPE,
            accelerator_type=_TEST_ACCELERATOR_TYPE,
            accelerator_count=_TEST_ACCELERATOR_COUNT,
            model_display_name=_TEST_MODEL_DISPLAY_NAME,
            training_fraction_split=_TEST_TRAINING_FRACTION_SPLIT,
            validation_fraction_split=_TEST_VALIDATION_FRACTION_SPLIT,
            test_fraction_split=_TEST_TEST_FRACTION_SPLIT,
            predefined_split_column_name=_TEST_PREDEFINED_SPLIT_COLUMN_NAME,
            sync=sync,
        )

        if not sync:
            model_from_job.wait()

        true_args = _TEST_RUN_ARGS
        true_env = _TEST_ENVIRONMENT_VARIABLES

        true_worker_pool_spec = {
            "replicaCount": _TEST_REPLICA_COUNT,
            "machineSpec": {
                "machineType": _TEST_MACHINE_TYPE,
                "acceleratorType": _TEST_ACCELERATOR_TYPE,
                "acceleratorCount": _TEST_ACCELERATOR_COUNT,
            },
            "containerSpec": {
                "imageUri": _TEST_TRAINING_CONTAINER_IMAGE,
                "command": _TEST_TRAINING_CONTAINER_CMD,
                "args": true_args,
                "env": true_env,
            },
        }

        true_fraction_split = gca_training_pipeline.FractionSplit(
            training_fraction=_TEST_TRAINING_FRACTION_SPLIT,
            validation_fraction=_TEST_VALIDATION_FRACTION_SPLIT,
            test_fraction=_TEST_TEST_FRACTION_SPLIT,
        )

        env = [
            gca_env_var.EnvVar(name=str(key), value=str(value))
            for key, value in _TEST_MODEL_SERVING_CONTAINER_ENVIRONMENT_VARIABLES.items()
        ]

        ports = [
            gca_model.Port(container_port=port)
            for port in _TEST_MODEL_SERVING_CONTAINER_PORTS
        ]

        true_container_spec = gca_model.ModelContainerSpec(
            image_uri=_TEST_SERVING_CONTAINER_IMAGE,
            predict_route=_TEST_SERVING_CONTAINER_PREDICTION_ROUTE,
            health_route=_TEST_SERVING_CONTAINER_HEALTH_ROUTE,
            command=_TEST_MODEL_SERVING_CONTAINER_COMMAND,
            args=_TEST_MODEL_SERVING_CONTAINER_ARGS,
            env=env,
            ports=ports,
        )

        true_managed_model = gca_model.Model(
            display_name=_TEST_MODEL_DISPLAY_NAME,
            description=_TEST_MODEL_DESCRIPTION,
            container_spec=true_container_spec,
            predict_schemata=gca_model.PredictSchemata(
                instance_schema_uri=_TEST_MODEL_INSTANCE_SCHEMA_URI,
                parameters_schema_uri=_TEST_MODEL_PARAMETERS_SCHEMA_URI,
                prediction_schema_uri=_TEST_MODEL_PREDICTION_SCHEMA_URI,
            ),
            encryption_spec=_TEST_DEFAULT_ENCRYPTION_SPEC,
        )

        true_input_data_config = gca_training_pipeline.InputDataConfig(
            fraction_split=true_fraction_split,
            predefined_split=gca_training_pipeline.PredefinedSplit(
                key=_TEST_PREDEFINED_SPLIT_COLUMN_NAME
            ),
            dataset_id=mock_tabular_dataset.name,
            gcs_destination=gca_io.GcsDestination(
                output_uri_prefix=_TEST_BASE_OUTPUT_DIR
            ),
        )

        true_training_pipeline = gca_training_pipeline.TrainingPipeline(
            display_name=_TEST_DISPLAY_NAME,
            training_task_definition=schema.training_job.definition.custom_task,
            training_task_inputs=json_format.ParseDict(
                {
                    "workerPoolSpecs": [true_worker_pool_spec],
                    "baseOutputDirectory": {"output_uri_prefix": _TEST_BASE_OUTPUT_DIR},
                },
                struct_pb2.Value(),
            ),
            model_to_upload=true_managed_model,
            input_data_config=true_input_data_config,
            encryption_spec=_TEST_DEFAULT_ENCRYPTION_SPEC,
        )

        mock_pipeline_service_create.assert_called_once_with(
            parent=initializer.global_config.common_location_path(),
            training_pipeline=true_training_pipeline,
        )

        assert job._gca_resource is mock_pipeline_service_get.return_value

        mock_model_service_get.assert_called_once_with(name=_TEST_MODEL_NAME)

        assert model_from_job._gca_resource is mock_model_service_get.return_value

        assert job.get_model()._gca_resource is mock_model_service_get.return_value

        assert not job.has_failed

        assert job.state == gca_pipeline_state.PipelineState.PIPELINE_STATE_SUCCEEDED

    @pytest.mark.parametrize("sync", [True, False])
    def test_run_call_pipeline_service_create_with_bigquery_destination(
        self,
        mock_pipeline_service_create,
        mock_pipeline_service_get,
        mock_tabular_dataset,
        mock_model_service_get,
        sync,
    ):
        aiplatform.init(project=_TEST_PROJECT, staging_bucket=_TEST_BUCKET_NAME)

        job = training_jobs.CustomContainerTrainingJob(
            display_name=_TEST_DISPLAY_NAME,
            container_uri=_TEST_TRAINING_CONTAINER_IMAGE,
            command=_TEST_TRAINING_CONTAINER_CMD,
            model_serving_container_image_uri=_TEST_SERVING_CONTAINER_IMAGE,
            model_serving_container_predict_route=_TEST_SERVING_CONTAINER_PREDICTION_ROUTE,
            model_serving_container_health_route=_TEST_SERVING_CONTAINER_HEALTH_ROUTE,
            model_instance_schema_uri=_TEST_MODEL_INSTANCE_SCHEMA_URI,
            model_parameters_schema_uri=_TEST_MODEL_PARAMETERS_SCHEMA_URI,
            model_prediction_schema_uri=_TEST_MODEL_PREDICTION_SCHEMA_URI,
            model_serving_container_command=_TEST_MODEL_SERVING_CONTAINER_COMMAND,
            model_serving_container_args=_TEST_MODEL_SERVING_CONTAINER_ARGS,
            model_serving_container_environment_variables=_TEST_MODEL_SERVING_CONTAINER_ENVIRONMENT_VARIABLES,
            model_serving_container_ports=_TEST_MODEL_SERVING_CONTAINER_PORTS,
            model_description=_TEST_MODEL_DESCRIPTION,
            training_encryption_spec_key_name=_TEST_PIPELINE_ENCRYPTION_KEY_NAME,
            model_encryption_spec_key_name=_TEST_MODEL_ENCRYPTION_KEY_NAME,
        )

        model_from_job = job.run(
            dataset=mock_tabular_dataset,
            base_output_dir=_TEST_BASE_OUTPUT_DIR,
            bigquery_destination=_TEST_BIGQUERY_DESTINATION,
            args=_TEST_RUN_ARGS,
            replica_count=1,
            machine_type=_TEST_MACHINE_TYPE,
            accelerator_type=_TEST_ACCELERATOR_TYPE,
            accelerator_count=_TEST_ACCELERATOR_COUNT,
            model_display_name=_TEST_MODEL_DISPLAY_NAME,
            training_fraction_split=_TEST_TRAINING_FRACTION_SPLIT,
            validation_fraction_split=_TEST_VALIDATION_FRACTION_SPLIT,
            test_fraction_split=_TEST_TEST_FRACTION_SPLIT,
            predefined_split_column_name=_TEST_PREDEFINED_SPLIT_COLUMN_NAME,
            sync=sync,
        )

        if not sync:
            model_from_job.wait()

        true_args = _TEST_RUN_ARGS

        true_worker_pool_spec = {
            "replicaCount": _TEST_REPLICA_COUNT,
            "machineSpec": {
                "machineType": _TEST_MACHINE_TYPE,
                "acceleratorType": _TEST_ACCELERATOR_TYPE,
                "acceleratorCount": _TEST_ACCELERATOR_COUNT,
            },
            "containerSpec": {
                "imageUri": _TEST_TRAINING_CONTAINER_IMAGE,
                "command": _TEST_TRAINING_CONTAINER_CMD,
                "args": true_args,
            },
        }

        true_fraction_split = gca_training_pipeline.FractionSplit(
            training_fraction=_TEST_TRAINING_FRACTION_SPLIT,
            validation_fraction=_TEST_VALIDATION_FRACTION_SPLIT,
            test_fraction=_TEST_TEST_FRACTION_SPLIT,
        )

        env = [
            gca_env_var.EnvVar(name=str(key), value=str(value))
            for key, value in _TEST_MODEL_SERVING_CONTAINER_ENVIRONMENT_VARIABLES.items()
        ]

        ports = [
            gca_model.Port(container_port=port)
            for port in _TEST_MODEL_SERVING_CONTAINER_PORTS
        ]

        true_container_spec = gca_model.ModelContainerSpec(
            image_uri=_TEST_SERVING_CONTAINER_IMAGE,
            predict_route=_TEST_SERVING_CONTAINER_PREDICTION_ROUTE,
            health_route=_TEST_SERVING_CONTAINER_HEALTH_ROUTE,
            command=_TEST_MODEL_SERVING_CONTAINER_COMMAND,
            args=_TEST_MODEL_SERVING_CONTAINER_ARGS,
            env=env,
            ports=ports,
        )

        true_managed_model = gca_model.Model(
            display_name=_TEST_MODEL_DISPLAY_NAME,
            description=_TEST_MODEL_DESCRIPTION,
            container_spec=true_container_spec,
            predict_schemata=gca_model.PredictSchemata(
                instance_schema_uri=_TEST_MODEL_INSTANCE_SCHEMA_URI,
                parameters_schema_uri=_TEST_MODEL_PARAMETERS_SCHEMA_URI,
                prediction_schema_uri=_TEST_MODEL_PREDICTION_SCHEMA_URI,
            ),
            encryption_spec=_TEST_MODEL_ENCRYPTION_SPEC,
        )

        true_input_data_config = gca_training_pipeline.InputDataConfig(
            fraction_split=true_fraction_split,
            predefined_split=gca_training_pipeline.PredefinedSplit(
                key=_TEST_PREDEFINED_SPLIT_COLUMN_NAME
            ),
            dataset_id=mock_tabular_dataset.name,
            bigquery_destination=gca_io.BigQueryDestination(
                output_uri=_TEST_BIGQUERY_DESTINATION
            ),
        )

        true_training_pipeline = gca_training_pipeline.TrainingPipeline(
            display_name=_TEST_DISPLAY_NAME,
            training_task_definition=schema.training_job.definition.custom_task,
            training_task_inputs=json_format.ParseDict(
                {
                    "workerPoolSpecs": [true_worker_pool_spec],
                    "baseOutputDirectory": {"output_uri_prefix": _TEST_BASE_OUTPUT_DIR},
                },
                struct_pb2.Value(),
            ),
            model_to_upload=true_managed_model,
            input_data_config=true_input_data_config,
            encryption_spec=_TEST_PIPELINE_ENCRYPTION_SPEC,
        )

        mock_pipeline_service_create.assert_called_once_with(
            parent=initializer.global_config.common_location_path(),
            training_pipeline=true_training_pipeline,
        )

        assert job._gca_resource is mock_pipeline_service_get.return_value

        mock_model_service_get.assert_called_once_with(name=_TEST_MODEL_NAME)

        assert model_from_job._gca_resource is mock_model_service_get.return_value

        assert job.get_model()._gca_resource is mock_model_service_get.return_value

        assert not job.has_failed

        assert job.state == gca_pipeline_state.PipelineState.PIPELINE_STATE_SUCCEEDED

    @pytest.mark.usefixtures(
        "mock_pipeline_service_create",
        "mock_pipeline_service_get",
        "mock_python_package_to_gcs",
        "mock_model_service_get",
    )
    @pytest.mark.parametrize("sync", [True, False])
    def test_run_called_twice_raises(
        self, mock_tabular_dataset, sync,
    ):
        aiplatform.init(project=_TEST_PROJECT, staging_bucket=_TEST_BUCKET_NAME)

        job = training_jobs.CustomContainerTrainingJob(
            display_name=_TEST_DISPLAY_NAME,
            container_uri=_TEST_TRAINING_CONTAINER_IMAGE,
            command=_TEST_TRAINING_CONTAINER_CMD,
            model_serving_container_image_uri=_TEST_SERVING_CONTAINER_IMAGE,
            model_serving_container_predict_route=_TEST_SERVING_CONTAINER_PREDICTION_ROUTE,
            model_serving_container_health_route=_TEST_SERVING_CONTAINER_HEALTH_ROUTE,
        )

        job.run(
            dataset=mock_tabular_dataset,
            base_output_dir=_TEST_BASE_OUTPUT_DIR,
            args=_TEST_RUN_ARGS,
            replica_count=1,
            machine_type=_TEST_MACHINE_TYPE,
            accelerator_type=_TEST_ACCELERATOR_TYPE,
            accelerator_count=_TEST_ACCELERATOR_COUNT,
            model_display_name=_TEST_MODEL_DISPLAY_NAME,
            training_fraction_split=_TEST_TRAINING_FRACTION_SPLIT,
            validation_fraction_split=_TEST_VALIDATION_FRACTION_SPLIT,
            test_fraction_split=_TEST_TEST_FRACTION_SPLIT,
            sync=sync,
        )

        with pytest.raises(RuntimeError):
            job.run(
                dataset=mock_tabular_dataset,
                base_output_dir=_TEST_BASE_OUTPUT_DIR,
                args=_TEST_RUN_ARGS,
                replica_count=1,
                machine_type=_TEST_MACHINE_TYPE,
                accelerator_type=_TEST_ACCELERATOR_TYPE,
                accelerator_count=_TEST_ACCELERATOR_COUNT,
                model_display_name=_TEST_MODEL_DISPLAY_NAME,
                training_fraction_split=_TEST_TRAINING_FRACTION_SPLIT,
                validation_fraction_split=_TEST_VALIDATION_FRACTION_SPLIT,
                test_fraction_split=_TEST_TEST_FRACTION_SPLIT,
                sync=sync,
            )

        if not sync:
            job.wait()

    @pytest.mark.parametrize("sync", [True, False])
    def test_run_with_invalid_accelerator_type_raises(
        self,
        mock_pipeline_service_create,
        mock_python_package_to_gcs,
        mock_tabular_dataset,
        mock_model_service_get,
        sync,
    ):
        aiplatform.init(project=_TEST_PROJECT, staging_bucket=_TEST_BUCKET_NAME)

        job = training_jobs.CustomContainerTrainingJob(
            display_name=_TEST_DISPLAY_NAME,
            container_uri=_TEST_TRAINING_CONTAINER_IMAGE,
            command=_TEST_TRAINING_CONTAINER_CMD,
            model_serving_container_image_uri=_TEST_SERVING_CONTAINER_IMAGE,
            model_serving_container_predict_route=_TEST_SERVING_CONTAINER_PREDICTION_ROUTE,
            model_serving_container_health_route=_TEST_SERVING_CONTAINER_HEALTH_ROUTE,
        )

        with pytest.raises(ValueError):
            job.run(
                dataset=mock_tabular_dataset,
                base_output_dir=_TEST_BASE_OUTPUT_DIR,
                args=_TEST_RUN_ARGS,
                replica_count=1,
                machine_type=_TEST_MACHINE_TYPE,
                accelerator_type=_TEST_INVALID_ACCELERATOR_TYPE,
                accelerator_count=_TEST_ACCELERATOR_COUNT,
                model_display_name=_TEST_MODEL_DISPLAY_NAME,
                training_fraction_split=_TEST_TRAINING_FRACTION_SPLIT,
                validation_fraction_split=_TEST_VALIDATION_FRACTION_SPLIT,
                test_fraction_split=_TEST_TEST_FRACTION_SPLIT,
                sync=sync,
            )

    @pytest.mark.parametrize("sync", [True, False])
    def test_run_with_incomplete_model_info_raises_with_model_to_upload(
        self,
        mock_pipeline_service_create,
        mock_python_package_to_gcs,
        mock_tabular_dataset,
        mock_model_service_get,
        sync,
    ):
        aiplatform.init(project=_TEST_PROJECT, staging_bucket=_TEST_BUCKET_NAME)

        job = training_jobs.CustomContainerTrainingJob(
            display_name=_TEST_DISPLAY_NAME,
            container_uri=_TEST_TRAINING_CONTAINER_IMAGE,
            command=_TEST_TRAINING_CONTAINER_CMD,
        )

        with pytest.raises(RuntimeError):
            job.run(
                dataset=mock_tabular_dataset,
                base_output_dir=_TEST_BASE_OUTPUT_DIR,
                args=_TEST_RUN_ARGS,
                replica_count=1,
                machine_type=_TEST_MACHINE_TYPE,
                accelerator_type=_TEST_ACCELERATOR_TYPE,
                accelerator_count=_TEST_ACCELERATOR_COUNT,
                model_display_name=_TEST_MODEL_DISPLAY_NAME,
                training_fraction_split=_TEST_TRAINING_FRACTION_SPLIT,
                validation_fraction_split=_TEST_VALIDATION_FRACTION_SPLIT,
                test_fraction_split=_TEST_TEST_FRACTION_SPLIT,
                sync=sync,
            )

    @pytest.mark.parametrize("sync", [True, False])
    def test_run_call_pipeline_service_create_with_no_dataset(
        self,
        mock_pipeline_service_create,
        mock_pipeline_service_get,
        mock_model_service_get,
        sync,
    ):
        aiplatform.init(project=_TEST_PROJECT, staging_bucket=_TEST_BUCKET_NAME)

        job = training_jobs.CustomContainerTrainingJob(
            display_name=_TEST_DISPLAY_NAME,
            container_uri=_TEST_TRAINING_CONTAINER_IMAGE,
            command=_TEST_TRAINING_CONTAINER_CMD,
            model_serving_container_image_uri=_TEST_SERVING_CONTAINER_IMAGE,
            model_serving_container_predict_route=_TEST_SERVING_CONTAINER_PREDICTION_ROUTE,
            model_serving_container_health_route=_TEST_SERVING_CONTAINER_HEALTH_ROUTE,
        )

        model_from_job = job.run(
            base_output_dir=_TEST_BASE_OUTPUT_DIR,
            args=_TEST_RUN_ARGS,
            replica_count=1,
            machine_type=_TEST_MACHINE_TYPE,
            accelerator_type=_TEST_ACCELERATOR_TYPE,
            accelerator_count=_TEST_ACCELERATOR_COUNT,
            model_display_name=_TEST_MODEL_DISPLAY_NAME,
            training_fraction_split=_TEST_TRAINING_FRACTION_SPLIT,
            validation_fraction_split=_TEST_VALIDATION_FRACTION_SPLIT,
            test_fraction_split=_TEST_TEST_FRACTION_SPLIT,
            sync=sync,
        )

        if not sync:
            model_from_job.wait()

        true_args = _TEST_RUN_ARGS

        true_worker_pool_spec = {
            "replicaCount": _TEST_REPLICA_COUNT,
            "machineSpec": {
                "machineType": _TEST_MACHINE_TYPE,
                "acceleratorType": _TEST_ACCELERATOR_TYPE,
                "acceleratorCount": _TEST_ACCELERATOR_COUNT,
            },
            "containerSpec": {
                "imageUri": _TEST_TRAINING_CONTAINER_IMAGE,
                "command": _TEST_TRAINING_CONTAINER_CMD,
                "args": true_args,
            },
        }

        true_container_spec = gca_model.ModelContainerSpec(
            image_uri=_TEST_SERVING_CONTAINER_IMAGE,
            predict_route=_TEST_SERVING_CONTAINER_PREDICTION_ROUTE,
            health_route=_TEST_SERVING_CONTAINER_HEALTH_ROUTE,
        )

        true_managed_model = gca_model.Model(
            display_name=_TEST_MODEL_DISPLAY_NAME, container_spec=true_container_spec
        )

        true_training_pipeline = gca_training_pipeline.TrainingPipeline(
            display_name=_TEST_DISPLAY_NAME,
            training_task_definition=schema.training_job.definition.custom_task,
            training_task_inputs=json_format.ParseDict(
                {
                    "workerPoolSpecs": [true_worker_pool_spec],
                    "baseOutputDirectory": {"output_uri_prefix": _TEST_BASE_OUTPUT_DIR},
                },
                struct_pb2.Value(),
            ),
            model_to_upload=true_managed_model,
        )

        mock_pipeline_service_create.assert_called_once_with(
            parent=initializer.global_config.common_location_path(),
            training_pipeline=true_training_pipeline,
        )

        assert job._gca_resource is mock_pipeline_service_get.return_value

        mock_model_service_get.assert_called_once_with(name=_TEST_MODEL_NAME)

        assert model_from_job._gca_resource is mock_model_service_get.return_value

    @pytest.mark.parametrize("sync", [True, False])
    def test_run_returns_none_if_no_model_to_upload(
        self,
        mock_pipeline_service_create_with_no_model_to_upload,
        mock_pipeline_service_get_with_no_model_to_upload,
        mock_tabular_dataset,
        sync,
    ):
        aiplatform.init(project=_TEST_PROJECT, staging_bucket=_TEST_BUCKET_NAME)

        job = training_jobs.CustomContainerTrainingJob(
            display_name=_TEST_DISPLAY_NAME,
            container_uri=_TEST_TRAINING_CONTAINER_IMAGE,
            command=_TEST_TRAINING_CONTAINER_CMD,
        )

        model = job.run(
            dataset=mock_tabular_dataset,
            base_output_dir=_TEST_BASE_OUTPUT_DIR,
            args=_TEST_RUN_ARGS,
            replica_count=1,
            machine_type=_TEST_MACHINE_TYPE,
            accelerator_type=_TEST_ACCELERATOR_TYPE,
            accelerator_count=_TEST_ACCELERATOR_COUNT,
            training_fraction_split=_TEST_TRAINING_FRACTION_SPLIT,
            validation_fraction_split=_TEST_VALIDATION_FRACTION_SPLIT,
            test_fraction_split=_TEST_TEST_FRACTION_SPLIT,
            sync=sync,
        )

        assert model is None

    @pytest.mark.usefixtures(
        "mock_pipeline_service_create_with_no_model_to_upload",
        "mock_pipeline_service_get_with_no_model_to_upload",
    )
    @pytest.mark.parametrize("sync", [True, False])
    def test_get_model_raises_if_no_model_to_upload(
        self, mock_tabular_dataset, sync,
    ):
        aiplatform.init(project=_TEST_PROJECT, staging_bucket=_TEST_BUCKET_NAME)

        job = training_jobs.CustomContainerTrainingJob(
            display_name=_TEST_DISPLAY_NAME,
            container_uri=_TEST_TRAINING_CONTAINER_IMAGE,
            command=_TEST_TRAINING_CONTAINER_CMD,
        )

        job.run(
            dataset=mock_tabular_dataset,
            base_output_dir=_TEST_BASE_OUTPUT_DIR,
            args=_TEST_RUN_ARGS,
            replica_count=1,
            machine_type=_TEST_MACHINE_TYPE,
            accelerator_type=_TEST_ACCELERATOR_TYPE,
            accelerator_count=_TEST_ACCELERATOR_COUNT,
            training_fraction_split=_TEST_TRAINING_FRACTION_SPLIT,
            validation_fraction_split=_TEST_VALIDATION_FRACTION_SPLIT,
            test_fraction_split=_TEST_TEST_FRACTION_SPLIT,
            sync=sync,
        )

        if not sync:
            job.wait()

        with pytest.raises(RuntimeError):
            job.get_model()

    @pytest.mark.parametrize("sync", [True, False])
    def test_run_raises_if_pipeline_fails(
        self,
        mock_pipeline_service_create_and_get_with_fail,
        mock_tabular_dataset,
        sync,
    ):

        aiplatform.init(project=_TEST_PROJECT, staging_bucket=_TEST_BUCKET_NAME)

        job = training_jobs.CustomContainerTrainingJob(
            display_name=_TEST_DISPLAY_NAME,
            container_uri=_TEST_TRAINING_CONTAINER_IMAGE,
            command=_TEST_TRAINING_CONTAINER_CMD,
        )

        with pytest.raises(RuntimeError):
            job.run(
                dataset=mock_tabular_dataset,
                base_output_dir=_TEST_BASE_OUTPUT_DIR,
                args=_TEST_RUN_ARGS,
                replica_count=1,
                machine_type=_TEST_MACHINE_TYPE,
                accelerator_type=_TEST_ACCELERATOR_TYPE,
                accelerator_count=_TEST_ACCELERATOR_COUNT,
                training_fraction_split=_TEST_TRAINING_FRACTION_SPLIT,
                validation_fraction_split=_TEST_VALIDATION_FRACTION_SPLIT,
                test_fraction_split=_TEST_TEST_FRACTION_SPLIT,
                sync=sync,
            )

            if not sync:
                job.wait()

        with pytest.raises(RuntimeError):
            job.get_model()

    def test_raises_before_run_is_called(self, mock_pipeline_service_create):
        aiplatform.init(project=_TEST_PROJECT, staging_bucket=_TEST_BUCKET_NAME)

        job = training_jobs.CustomContainerTrainingJob(
            display_name=_TEST_DISPLAY_NAME,
            container_uri=_TEST_TRAINING_CONTAINER_IMAGE,
            command=_TEST_TRAINING_CONTAINER_CMD,
            model_serving_container_image_uri=_TEST_SERVING_CONTAINER_IMAGE,
            model_serving_container_predict_route=_TEST_SERVING_CONTAINER_PREDICTION_ROUTE,
            model_serving_container_health_route=_TEST_SERVING_CONTAINER_HEALTH_ROUTE,
        )

        with pytest.raises(RuntimeError):
            job.get_model()

        with pytest.raises(RuntimeError):
            job.has_failed

        with pytest.raises(RuntimeError):
            job.state

    def test_run_raises_if_no_staging_bucket(self):

        aiplatform.init(project=_TEST_PROJECT)

        with pytest.raises(RuntimeError):
            training_jobs.CustomContainerTrainingJob(
                display_name=_TEST_DISPLAY_NAME,
                container_uri=_TEST_TRAINING_CONTAINER_IMAGE,
                command=_TEST_TRAINING_CONTAINER_CMD,
            )

    @pytest.mark.parametrize("sync", [True, False])
    def test_run_call_pipeline_service_create_distributed_training(
        self,
        mock_pipeline_service_create,
        mock_pipeline_service_get,
        mock_tabular_dataset,
        mock_model_service_get,
        sync,
    ):
        aiplatform.init(project=_TEST_PROJECT, staging_bucket=_TEST_BUCKET_NAME)

        job = training_jobs.CustomContainerTrainingJob(
            display_name=_TEST_DISPLAY_NAME,
            container_uri=_TEST_TRAINING_CONTAINER_IMAGE,
            command=_TEST_TRAINING_CONTAINER_CMD,
            model_serving_container_image_uri=_TEST_SERVING_CONTAINER_IMAGE,
            model_serving_container_predict_route=_TEST_SERVING_CONTAINER_PREDICTION_ROUTE,
            model_serving_container_health_route=_TEST_SERVING_CONTAINER_HEALTH_ROUTE,
            model_instance_schema_uri=_TEST_MODEL_INSTANCE_SCHEMA_URI,
            model_parameters_schema_uri=_TEST_MODEL_PARAMETERS_SCHEMA_URI,
            model_prediction_schema_uri=_TEST_MODEL_PREDICTION_SCHEMA_URI,
        )

        model_from_job = job.run(
            dataset=mock_tabular_dataset,
            base_output_dir=_TEST_BASE_OUTPUT_DIR,
            args=_TEST_RUN_ARGS,
            replica_count=10,
            machine_type=_TEST_MACHINE_TYPE,
            accelerator_type=_TEST_ACCELERATOR_TYPE,
            accelerator_count=_TEST_ACCELERATOR_COUNT,
            model_display_name=_TEST_MODEL_DISPLAY_NAME,
            training_fraction_split=_TEST_TRAINING_FRACTION_SPLIT,
            validation_fraction_split=_TEST_VALIDATION_FRACTION_SPLIT,
            test_fraction_split=_TEST_TEST_FRACTION_SPLIT,
            sync=sync,
        )

        if not sync:
            model_from_job.wait()

        true_args = _TEST_RUN_ARGS

        true_worker_pool_spec = [
            {
                "replicaCount": 1,
                "machineSpec": {
                    "machineType": _TEST_MACHINE_TYPE,
                    "acceleratorType": _TEST_ACCELERATOR_TYPE,
                    "acceleratorCount": _TEST_ACCELERATOR_COUNT,
                },
                "containerSpec": {
                    "imageUri": _TEST_TRAINING_CONTAINER_IMAGE,
                    "command": _TEST_TRAINING_CONTAINER_CMD,
                    "args": true_args,
                },
            },
            {
                "replicaCount": 9,
                "machineSpec": {
                    "machineType": _TEST_MACHINE_TYPE,
                    "acceleratorType": _TEST_ACCELERATOR_TYPE,
                    "acceleratorCount": _TEST_ACCELERATOR_COUNT,
                },
                "containerSpec": {
                    "imageUri": _TEST_TRAINING_CONTAINER_IMAGE,
                    "command": _TEST_TRAINING_CONTAINER_CMD,
                    "args": true_args,
                },
            },
        ]

        true_fraction_split = gca_training_pipeline.FractionSplit(
            training_fraction=_TEST_TRAINING_FRACTION_SPLIT,
            validation_fraction=_TEST_VALIDATION_FRACTION_SPLIT,
            test_fraction=_TEST_TEST_FRACTION_SPLIT,
        )

        true_container_spec = gca_model.ModelContainerSpec(
            image_uri=_TEST_SERVING_CONTAINER_IMAGE,
            predict_route=_TEST_SERVING_CONTAINER_PREDICTION_ROUTE,
            health_route=_TEST_SERVING_CONTAINER_HEALTH_ROUTE,
        )

        true_managed_model = gca_model.Model(
            display_name=_TEST_MODEL_DISPLAY_NAME,
            container_spec=true_container_spec,
            predict_schemata=gca_model.PredictSchemata(
                instance_schema_uri=_TEST_MODEL_INSTANCE_SCHEMA_URI,
                parameters_schema_uri=_TEST_MODEL_PARAMETERS_SCHEMA_URI,
                prediction_schema_uri=_TEST_MODEL_PREDICTION_SCHEMA_URI,
            ),
        )

        true_input_data_config = gca_training_pipeline.InputDataConfig(
            fraction_split=true_fraction_split,
            dataset_id=mock_tabular_dataset.name,
            gcs_destination=gca_io.GcsDestination(
                output_uri_prefix=_TEST_BASE_OUTPUT_DIR
            ),
        )

        true_training_pipeline = gca_training_pipeline.TrainingPipeline(
            display_name=_TEST_DISPLAY_NAME,
            training_task_definition=schema.training_job.definition.custom_task,
            training_task_inputs=json_format.ParseDict(
                {
                    "workerPoolSpecs": true_worker_pool_spec,
                    "baseOutputDirectory": {"output_uri_prefix": _TEST_BASE_OUTPUT_DIR},
                },
                struct_pb2.Value(),
            ),
            model_to_upload=true_managed_model,
            input_data_config=true_input_data_config,
        )

        mock_pipeline_service_create.assert_called_once_with(
            parent=initializer.global_config.common_location_path(),
            training_pipeline=true_training_pipeline,
        )

        assert job._gca_resource is mock_pipeline_service_get.return_value

        mock_model_service_get.assert_called_once_with(name=_TEST_MODEL_NAME)

        assert model_from_job._gca_resource is mock_model_service_get.return_value

        assert job.get_model()._gca_resource is mock_model_service_get.return_value

        assert not job.has_failed

        assert job.state == gca_pipeline_state.PipelineState.PIPELINE_STATE_SUCCEEDED

    @pytest.mark.parametrize("sync", [True, False])
    def test_run_call_pipeline_service_create_with_nontabular_dataset(
        self,
        mock_pipeline_service_create,
        mock_pipeline_service_get,
        mock_python_package_to_gcs,
        mock_nontabular_dataset,
        mock_model_service_get,
        sync,
    ):
        aiplatform.init(
            project=_TEST_PROJECT, staging_bucket=_TEST_BUCKET_NAME,
        )

        job = training_jobs.CustomContainerTrainingJob(
            display_name=_TEST_DISPLAY_NAME,
            container_uri=_TEST_TRAINING_CONTAINER_IMAGE,
            command=_TEST_TRAINING_CONTAINER_CMD,
            model_serving_container_image_uri=_TEST_SERVING_CONTAINER_IMAGE,
            model_serving_container_predict_route=_TEST_SERVING_CONTAINER_PREDICTION_ROUTE,
            model_serving_container_health_route=_TEST_SERVING_CONTAINER_HEALTH_ROUTE,
            model_instance_schema_uri=_TEST_MODEL_INSTANCE_SCHEMA_URI,
            model_parameters_schema_uri=_TEST_MODEL_PARAMETERS_SCHEMA_URI,
            model_prediction_schema_uri=_TEST_MODEL_PREDICTION_SCHEMA_URI,
            model_serving_container_command=_TEST_MODEL_SERVING_CONTAINER_COMMAND,
            model_serving_container_args=_TEST_MODEL_SERVING_CONTAINER_ARGS,
            model_serving_container_environment_variables=_TEST_MODEL_SERVING_CONTAINER_ENVIRONMENT_VARIABLES,
            model_serving_container_ports=_TEST_MODEL_SERVING_CONTAINER_PORTS,
            model_description=_TEST_MODEL_DESCRIPTION,
        )

        model_from_job = job.run(
            dataset=mock_nontabular_dataset,
            annotation_schema_uri=_TEST_ANNOTATION_SCHEMA_URI,
            base_output_dir=_TEST_BASE_OUTPUT_DIR,
            service_account=_TEST_SERVICE_ACCOUNT,
            args=_TEST_RUN_ARGS,
            replica_count=1,
            machine_type=_TEST_MACHINE_TYPE,
            accelerator_type=_TEST_ACCELERATOR_TYPE,
            accelerator_count=_TEST_ACCELERATOR_COUNT,
            model_display_name=_TEST_MODEL_DISPLAY_NAME,
            sync=sync,
        )

        if not sync:
            model_from_job.wait()

        true_args = _TEST_RUN_ARGS

        true_worker_pool_spec = {
            "replicaCount": _TEST_REPLICA_COUNT,
            "machineSpec": {
                "machineType": _TEST_MACHINE_TYPE,
                "acceleratorType": _TEST_ACCELERATOR_TYPE,
                "acceleratorCount": _TEST_ACCELERATOR_COUNT,
            },
            "containerSpec": {
                "imageUri": _TEST_TRAINING_CONTAINER_IMAGE,
                "command": _TEST_TRAINING_CONTAINER_CMD,
                "args": true_args,
            },
        }

        true_fraction_split = gca_training_pipeline.FractionSplit(
            training_fraction=_TEST_DEFAULT_TRAINING_FRACTION_SPLIT,
            validation_fraction=_TEST_DEFAULT_VALIDATION_FRACTION_SPLIT,
            test_fraction=_TEST_DEFAULT_TEST_FRACTION_SPLIT,
        )

        env = [
            gca_env_var.EnvVar(name=str(key), value=str(value))
            for key, value in _TEST_MODEL_SERVING_CONTAINER_ENVIRONMENT_VARIABLES.items()
        ]

        ports = [
            gca_model.Port(container_port=port)
            for port in _TEST_MODEL_SERVING_CONTAINER_PORTS
        ]

        true_container_spec = gca_model.ModelContainerSpec(
            image_uri=_TEST_SERVING_CONTAINER_IMAGE,
            predict_route=_TEST_SERVING_CONTAINER_PREDICTION_ROUTE,
            health_route=_TEST_SERVING_CONTAINER_HEALTH_ROUTE,
            command=_TEST_MODEL_SERVING_CONTAINER_COMMAND,
            args=_TEST_MODEL_SERVING_CONTAINER_ARGS,
            env=env,
            ports=ports,
        )

        true_managed_model = gca_model.Model(
            display_name=_TEST_MODEL_DISPLAY_NAME,
            description=_TEST_MODEL_DESCRIPTION,
            container_spec=true_container_spec,
            predict_schemata=gca_model.PredictSchemata(
                instance_schema_uri=_TEST_MODEL_INSTANCE_SCHEMA_URI,
                parameters_schema_uri=_TEST_MODEL_PARAMETERS_SCHEMA_URI,
                prediction_schema_uri=_TEST_MODEL_PREDICTION_SCHEMA_URI,
            ),
        )

        true_input_data_config = gca_training_pipeline.InputDataConfig(
            fraction_split=true_fraction_split,
            dataset_id=mock_nontabular_dataset.name,
            annotation_schema_uri=_TEST_ANNOTATION_SCHEMA_URI,
            gcs_destination=gca_io.GcsDestination(
                output_uri_prefix=_TEST_BASE_OUTPUT_DIR
            ),
        )

        true_training_pipeline = gca_training_pipeline.TrainingPipeline(
            display_name=_TEST_DISPLAY_NAME,
            training_task_definition=schema.training_job.definition.custom_task,
            training_task_inputs=json_format.ParseDict(
                {
                    "workerPoolSpecs": [true_worker_pool_spec],
                    "baseOutputDirectory": {"output_uri_prefix": _TEST_BASE_OUTPUT_DIR},
                    "serviceAccount": _TEST_SERVICE_ACCOUNT,
                },
                struct_pb2.Value(),
            ),
            model_to_upload=true_managed_model,
            input_data_config=true_input_data_config,
        )

        mock_pipeline_service_create.assert_called_once_with(
            parent=initializer.global_config.common_location_path(),
            training_pipeline=true_training_pipeline,
        )

        assert job._gca_resource is mock_pipeline_service_get.return_value

        mock_model_service_get.assert_called_once_with(name=_TEST_MODEL_NAME)

        assert model_from_job._gca_resource is mock_model_service_get.return_value

        assert job.get_model()._gca_resource is mock_model_service_get.return_value

        assert not job.has_failed

        assert job.state == gca_pipeline_state.PipelineState.PIPELINE_STATE_SUCCEEDED

    def test_run_call_pipeline_service_create_with_nontabular_dataset_raises_if_annotation_schema_uri(
        self, mock_nontabular_dataset,
    ):
        aiplatform.init(
            project=_TEST_PROJECT, staging_bucket=_TEST_BUCKET_NAME,
        )

        job = training_jobs.CustomContainerTrainingJob(
            display_name=_TEST_DISPLAY_NAME,
            container_uri=_TEST_TRAINING_CONTAINER_IMAGE,
            command=_TEST_TRAINING_CONTAINER_CMD,
            model_serving_container_image_uri=_TEST_SERVING_CONTAINER_IMAGE,
            model_serving_container_predict_route=_TEST_SERVING_CONTAINER_PREDICTION_ROUTE,
            model_serving_container_health_route=_TEST_SERVING_CONTAINER_HEALTH_ROUTE,
            model_instance_schema_uri=_TEST_MODEL_INSTANCE_SCHEMA_URI,
            model_parameters_schema_uri=_TEST_MODEL_PARAMETERS_SCHEMA_URI,
            model_prediction_schema_uri=_TEST_MODEL_PREDICTION_SCHEMA_URI,
            model_serving_container_command=_TEST_MODEL_SERVING_CONTAINER_COMMAND,
            model_serving_container_args=_TEST_MODEL_SERVING_CONTAINER_ARGS,
            model_serving_container_environment_variables=_TEST_MODEL_SERVING_CONTAINER_ENVIRONMENT_VARIABLES,
            model_serving_container_ports=_TEST_MODEL_SERVING_CONTAINER_PORTS,
            model_description=_TEST_MODEL_DESCRIPTION,
        )

        with pytest.raises(Exception):
            job.run(
                dataset=mock_nontabular_dataset,
                base_output_dir=_TEST_BASE_OUTPUT_DIR,
                args=_TEST_RUN_ARGS,
                replica_count=1,
                machine_type=_TEST_MACHINE_TYPE,
                accelerator_type=_TEST_ACCELERATOR_TYPE,
                accelerator_count=_TEST_ACCELERATOR_COUNT,
                model_display_name=_TEST_MODEL_DISPLAY_NAME,
            )


class Test_MachineSpec:
    def test_machine_spec_return_spec_dict(self):
        test_spec = training_jobs._MachineSpec(
            replica_count=_TEST_REPLICA_COUNT,
            machine_type=_TEST_MACHINE_TYPE,
            accelerator_count=_TEST_ACCELERATOR_COUNT,
            accelerator_type=_TEST_ACCELERATOR_TYPE,
        )

        true_spec_dict = {
            "machineSpec": {
                "machineType": _TEST_MACHINE_TYPE,
                "acceleratorType": _TEST_ACCELERATOR_TYPE,
                "acceleratorCount": _TEST_ACCELERATOR_COUNT,
            },
            "replicaCount": _TEST_REPLICA_COUNT,
        }

        assert test_spec.spec_dict == true_spec_dict

    def test_machine_spec_return_spec_dict_with_no_accelerator(self):
        test_spec = training_jobs._MachineSpec(
            replica_count=_TEST_REPLICA_COUNT,
            machine_type=_TEST_MACHINE_TYPE,
            accelerator_count=0,
            accelerator_type="ACCELERATOR_TYPE_UNSPECIFIED",
        )

        true_spec_dict = {
            "machineSpec": {"machineType": _TEST_MACHINE_TYPE},
            "replicaCount": _TEST_REPLICA_COUNT,
        }

        assert test_spec.spec_dict == true_spec_dict

    def test_machine_spec_spec_dict_raises_invalid_accelerator(self):
        test_spec = training_jobs._MachineSpec(
            replica_count=_TEST_REPLICA_COUNT,
            machine_type=_TEST_MACHINE_TYPE,
            accelerator_count=_TEST_ACCELERATOR_COUNT,
            accelerator_type=_TEST_INVALID_ACCELERATOR_TYPE,
        )

        with pytest.raises(ValueError):
            test_spec.spec_dict

    def test_machine_spec_spec_dict_is_empty(self):
        test_spec = training_jobs._MachineSpec(
            replica_count=0,
            machine_type=_TEST_MACHINE_TYPE,
            accelerator_count=_TEST_ACCELERATOR_COUNT,
            accelerator_type=_TEST_INVALID_ACCELERATOR_TYPE,
        )

        assert test_spec.is_empty

    def test_machine_spec_spec_dict_is_not_empty(self):
        test_spec = training_jobs._MachineSpec(
            replica_count=_TEST_REPLICA_COUNT,
            machine_type=_TEST_MACHINE_TYPE,
            accelerator_count=_TEST_ACCELERATOR_COUNT,
            accelerator_type=_TEST_INVALID_ACCELERATOR_TYPE,
        )

        assert not test_spec.is_empty


class Test_DistributedTrainingSpec:
    def test_machine_spec_returns_pool_spec(self):

        spec = training_jobs._DistributedTrainingSpec(
            chief_spec=training_jobs._MachineSpec(
                replica_count=1,
                machine_type=_TEST_MACHINE_TYPE,
                accelerator_count=_TEST_ACCELERATOR_COUNT,
                accelerator_type=_TEST_ACCELERATOR_TYPE,
            ),
            worker_spec=training_jobs._MachineSpec(
                replica_count=10,
                machine_type=_TEST_MACHINE_TYPE,
                accelerator_count=_TEST_ACCELERATOR_COUNT,
                accelerator_type=_TEST_ACCELERATOR_TYPE,
            ),
            parameter_server_spec=training_jobs._MachineSpec(
                replica_count=3,
                machine_type=_TEST_MACHINE_TYPE,
                accelerator_count=_TEST_ACCELERATOR_COUNT,
                accelerator_type=_TEST_ACCELERATOR_TYPE,
            ),
            evaluator_spec=training_jobs._MachineSpec(
                replica_count=1,
                machine_type=_TEST_MACHINE_TYPE,
                accelerator_count=_TEST_ACCELERATOR_COUNT,
                accelerator_type=_TEST_ACCELERATOR_TYPE,
            ),
        )

        true_pool_spec = [
            {
                "machineSpec": {
                    "machineType": _TEST_MACHINE_TYPE,
                    "acceleratorType": _TEST_ACCELERATOR_TYPE,
                    "acceleratorCount": _TEST_ACCELERATOR_COUNT,
                },
                "replicaCount": 1,
            },
            {
                "machineSpec": {
                    "machineType": _TEST_MACHINE_TYPE,
                    "acceleratorType": _TEST_ACCELERATOR_TYPE,
                    "acceleratorCount": _TEST_ACCELERATOR_COUNT,
                },
                "replicaCount": 10,
            },
            {
                "machineSpec": {
                    "machineType": _TEST_MACHINE_TYPE,
                    "acceleratorType": _TEST_ACCELERATOR_TYPE,
                    "acceleratorCount": _TEST_ACCELERATOR_COUNT,
                },
                "replicaCount": 3,
            },
            {
                "machineSpec": {
                    "machineType": _TEST_MACHINE_TYPE,
                    "acceleratorType": _TEST_ACCELERATOR_TYPE,
                    "acceleratorCount": _TEST_ACCELERATOR_COUNT,
                },
                "replicaCount": 1,
            },
        ]

        assert spec.pool_specs == true_pool_spec

    def test_chief_worker_pool_returns_spec(self):

        chief_worker_spec = training_jobs._DistributedTrainingSpec.chief_worker_pool(
            replica_count=10,
            machine_type=_TEST_MACHINE_TYPE,
            accelerator_count=_TEST_ACCELERATOR_COUNT,
            accelerator_type=_TEST_ACCELERATOR_TYPE,
        )

        true_pool_spec = [
            {
                "machineSpec": {
                    "machineType": _TEST_MACHINE_TYPE,
                    "acceleratorType": _TEST_ACCELERATOR_TYPE,
                    "acceleratorCount": _TEST_ACCELERATOR_COUNT,
                },
                "replicaCount": 1,
            },
            {
                "machineSpec": {
                    "machineType": _TEST_MACHINE_TYPE,
                    "acceleratorType": _TEST_ACCELERATOR_TYPE,
                    "acceleratorCount": _TEST_ACCELERATOR_COUNT,
                },
                "replicaCount": 9,
            },
        ]

        assert chief_worker_spec.pool_specs == true_pool_spec

    def test_chief_worker_pool_returns_just_chief(self):

        chief_worker_spec = training_jobs._DistributedTrainingSpec.chief_worker_pool(
            replica_count=1,
            machine_type=_TEST_MACHINE_TYPE,
            accelerator_count=_TEST_ACCELERATOR_COUNT,
            accelerator_type=_TEST_ACCELERATOR_TYPE,
        )

        true_pool_spec = [
            {
                "machineSpec": {
                    "machineType": _TEST_MACHINE_TYPE,
                    "acceleratorType": _TEST_ACCELERATOR_TYPE,
                    "acceleratorCount": _TEST_ACCELERATOR_COUNT,
                },
                "replicaCount": 1,
            }
        ]

        assert chief_worker_spec.pool_specs == true_pool_spec

    def test_machine_spec_raise_with_more_than_one_chief_replica(self):

        spec = training_jobs._DistributedTrainingSpec(
            chief_spec=training_jobs._MachineSpec(
                replica_count=2,
                machine_type=_TEST_MACHINE_TYPE,
                accelerator_count=_TEST_ACCELERATOR_COUNT,
                accelerator_type=_TEST_ACCELERATOR_TYPE,
            ),
        )

        with pytest.raises(ValueError):
            spec.pool_specs

    def test_machine_spec_handles_missing_pools(self):

        spec = training_jobs._DistributedTrainingSpec(
            chief_spec=training_jobs._MachineSpec(
                replica_count=1,
                machine_type=_TEST_MACHINE_TYPE,
                accelerator_count=_TEST_ACCELERATOR_COUNT,
                accelerator_type=_TEST_ACCELERATOR_TYPE,
            ),
            worker_spec=training_jobs._MachineSpec(replica_count=0),
            parameter_server_spec=training_jobs._MachineSpec(
                replica_count=3,
                machine_type=_TEST_MACHINE_TYPE,
                accelerator_count=_TEST_ACCELERATOR_COUNT,
                accelerator_type=_TEST_ACCELERATOR_TYPE,
            ),
            evaluator_spec=training_jobs._MachineSpec(replica_count=0),
        )

        true_pool_spec = [
            {
                "machineSpec": {
                    "machineType": _TEST_MACHINE_TYPE,
                    "acceleratorType": _TEST_ACCELERATOR_TYPE,
                    "acceleratorCount": _TEST_ACCELERATOR_COUNT,
                },
                "replicaCount": 1,
            },
            {"machineSpec": {"machineType": "n1-standard-4"}, "replicaCount": 0},
            {
                "machineSpec": {
                    "machineType": _TEST_MACHINE_TYPE,
                    "acceleratorType": _TEST_ACCELERATOR_TYPE,
                    "acceleratorCount": _TEST_ACCELERATOR_COUNT,
                },
                "replicaCount": 3,
            },
        ]

        assert spec.pool_specs == true_pool_spec


class TestCustomPythonPackageTrainingJob:
    def setup_method(self):
        importlib.reload(initializer)
        importlib.reload(aiplatform)

    def teardown_method(self):
        initializer.global_pool.shutdown(wait=True)

    @pytest.mark.parametrize("sync", [True, False])
    def test_run_call_pipeline_service_create_with_tabular_dataset(
        self,
        mock_pipeline_service_create,
        mock_pipeline_service_get,
        mock_tabular_dataset,
        mock_model_service_get,
        sync,
    ):
        aiplatform.init(
            project=_TEST_PROJECT,
            staging_bucket=_TEST_BUCKET_NAME,
            encryption_spec_key_name=_TEST_DEFAULT_ENCRYPTION_KEY_NAME,
        )

        job = training_jobs.CustomPythonPackageTrainingJob(
            display_name=_TEST_DISPLAY_NAME,
            python_package_gcs_uri=_TEST_OUTPUT_PYTHON_PACKAGE_PATH,
            python_module_name=_TEST_PYTHON_MODULE_NAME,
            container_uri=_TEST_TRAINING_CONTAINER_IMAGE,
            model_serving_container_image_uri=_TEST_SERVING_CONTAINER_IMAGE,
            model_serving_container_predict_route=_TEST_SERVING_CONTAINER_PREDICTION_ROUTE,
            model_serving_container_health_route=_TEST_SERVING_CONTAINER_HEALTH_ROUTE,
            model_serving_container_command=_TEST_MODEL_SERVING_CONTAINER_COMMAND,
            model_serving_container_args=_TEST_MODEL_SERVING_CONTAINER_ARGS,
            model_serving_container_environment_variables=_TEST_MODEL_SERVING_CONTAINER_ENVIRONMENT_VARIABLES,
            model_serving_container_ports=_TEST_MODEL_SERVING_CONTAINER_PORTS,
            model_description=_TEST_MODEL_DESCRIPTION,
            model_instance_schema_uri=_TEST_MODEL_INSTANCE_SCHEMA_URI,
            model_parameters_schema_uri=_TEST_MODEL_PARAMETERS_SCHEMA_URI,
            model_prediction_schema_uri=_TEST_MODEL_PREDICTION_SCHEMA_URI,
        )

        model_from_job = job.run(
            dataset=mock_tabular_dataset,
            model_display_name=_TEST_MODEL_DISPLAY_NAME,
            base_output_dir=_TEST_BASE_OUTPUT_DIR,
            service_account=_TEST_SERVICE_ACCOUNT,
            args=_TEST_RUN_ARGS,
            environment_variables=_TEST_ENVIRONMENT_VARIABLES,
            replica_count=1,
            machine_type=_TEST_MACHINE_TYPE,
            accelerator_type=_TEST_ACCELERATOR_TYPE,
            accelerator_count=_TEST_ACCELERATOR_COUNT,
            training_fraction_split=_TEST_TRAINING_FRACTION_SPLIT,
            validation_fraction_split=_TEST_VALIDATION_FRACTION_SPLIT,
            test_fraction_split=_TEST_TEST_FRACTION_SPLIT,
            predefined_split_column_name=_TEST_PREDEFINED_SPLIT_COLUMN_NAME,
            sync=sync,
        )

        if not sync:
            model_from_job.wait()

        true_args = _TEST_RUN_ARGS
        true_env = _TEST_ENVIRONMENT_VARIABLES

        true_worker_pool_spec = {
            "replicaCount": _TEST_REPLICA_COUNT,
            "machineSpec": {
                "machineType": _TEST_MACHINE_TYPE,
                "acceleratorType": _TEST_ACCELERATOR_TYPE,
                "acceleratorCount": _TEST_ACCELERATOR_COUNT,
            },
            "pythonPackageSpec": {
                "executorImageUri": _TEST_TRAINING_CONTAINER_IMAGE,
                "pythonModule": _TEST_PYTHON_MODULE_NAME,
                "packageUris": [_TEST_OUTPUT_PYTHON_PACKAGE_PATH],
                "args": true_args,
                "env": true_env,
            },
        }

        true_fraction_split = gca_training_pipeline.FractionSplit(
            training_fraction=_TEST_TRAINING_FRACTION_SPLIT,
            validation_fraction=_TEST_VALIDATION_FRACTION_SPLIT,
            test_fraction=_TEST_TEST_FRACTION_SPLIT,
        )

        env = [
            gca_env_var.EnvVar(name=str(key), value=str(value))
            for key, value in _TEST_MODEL_SERVING_CONTAINER_ENVIRONMENT_VARIABLES.items()
        ]

        ports = [
            gca_model.Port(container_port=port)
            for port in _TEST_MODEL_SERVING_CONTAINER_PORTS
        ]

        true_container_spec = gca_model.ModelContainerSpec(
            image_uri=_TEST_SERVING_CONTAINER_IMAGE,
            predict_route=_TEST_SERVING_CONTAINER_PREDICTION_ROUTE,
            health_route=_TEST_SERVING_CONTAINER_HEALTH_ROUTE,
            command=_TEST_MODEL_SERVING_CONTAINER_COMMAND,
            args=_TEST_MODEL_SERVING_CONTAINER_ARGS,
            env=env,
            ports=ports,
        )

        true_managed_model = gca_model.Model(
            display_name=_TEST_MODEL_DISPLAY_NAME,
            description=_TEST_MODEL_DESCRIPTION,
            container_spec=true_container_spec,
            predict_schemata=gca_model.PredictSchemata(
                instance_schema_uri=_TEST_MODEL_INSTANCE_SCHEMA_URI,
                parameters_schema_uri=_TEST_MODEL_PARAMETERS_SCHEMA_URI,
                prediction_schema_uri=_TEST_MODEL_PREDICTION_SCHEMA_URI,
            ),
            encryption_spec=_TEST_DEFAULT_ENCRYPTION_SPEC,
        )

        true_input_data_config = gca_training_pipeline.InputDataConfig(
            fraction_split=true_fraction_split,
            predefined_split=gca_training_pipeline.PredefinedSplit(
                key=_TEST_PREDEFINED_SPLIT_COLUMN_NAME
            ),
            dataset_id=mock_tabular_dataset.name,
            gcs_destination=gca_io.GcsDestination(
                output_uri_prefix=_TEST_BASE_OUTPUT_DIR
            ),
        )

        true_training_pipeline = gca_training_pipeline.TrainingPipeline(
            display_name=_TEST_DISPLAY_NAME,
            training_task_definition=schema.training_job.definition.custom_task,
            training_task_inputs=json_format.ParseDict(
                {
                    "workerPoolSpecs": [true_worker_pool_spec],
                    "baseOutputDirectory": {"output_uri_prefix": _TEST_BASE_OUTPUT_DIR},
                    "serviceAccount": _TEST_SERVICE_ACCOUNT,
<<<<<<< HEAD
=======
                },
                struct_pb2.Value(),
            ),
            model_to_upload=true_managed_model,
            input_data_config=true_input_data_config,
            encryption_spec=_TEST_DEFAULT_ENCRYPTION_SPEC,
        )

        mock_pipeline_service_create.assert_called_once_with(
            parent=initializer.global_config.common_location_path(),
            training_pipeline=true_training_pipeline,
        )

        assert job._gca_resource is mock_pipeline_service_get.return_value

        mock_model_service_get.assert_called_once_with(name=_TEST_MODEL_NAME)

        assert model_from_job._gca_resource is mock_model_service_get.return_value

        assert job.get_model()._gca_resource is mock_model_service_get.return_value

        assert not job.has_failed

        assert job.state == gca_pipeline_state.PipelineState.PIPELINE_STATE_SUCCEEDED

    @pytest.mark.parametrize("sync", [True, False])
    def test_run_call_pipeline_service_create_with_tabular_dataset_without_model_display_name(
        self,
        mock_pipeline_service_create,
        mock_pipeline_service_get,
        mock_tabular_dataset,
        mock_model_service_get,
        sync,
    ):
        aiplatform.init(
            project=_TEST_PROJECT,
            staging_bucket=_TEST_BUCKET_NAME,
            encryption_spec_key_name=_TEST_DEFAULT_ENCRYPTION_KEY_NAME,
        )

        job = training_jobs.CustomPythonPackageTrainingJob(
            display_name=_TEST_DISPLAY_NAME,
            python_package_gcs_uri=_TEST_OUTPUT_PYTHON_PACKAGE_PATH,
            python_module_name=_TEST_PYTHON_MODULE_NAME,
            container_uri=_TEST_TRAINING_CONTAINER_IMAGE,
            model_serving_container_image_uri=_TEST_SERVING_CONTAINER_IMAGE,
            model_serving_container_predict_route=_TEST_SERVING_CONTAINER_PREDICTION_ROUTE,
            model_serving_container_health_route=_TEST_SERVING_CONTAINER_HEALTH_ROUTE,
            model_serving_container_command=_TEST_MODEL_SERVING_CONTAINER_COMMAND,
            model_serving_container_args=_TEST_MODEL_SERVING_CONTAINER_ARGS,
            model_serving_container_environment_variables=_TEST_MODEL_SERVING_CONTAINER_ENVIRONMENT_VARIABLES,
            model_serving_container_ports=_TEST_MODEL_SERVING_CONTAINER_PORTS,
            model_description=_TEST_MODEL_DESCRIPTION,
            model_instance_schema_uri=_TEST_MODEL_INSTANCE_SCHEMA_URI,
            model_parameters_schema_uri=_TEST_MODEL_PARAMETERS_SCHEMA_URI,
            model_prediction_schema_uri=_TEST_MODEL_PREDICTION_SCHEMA_URI,
        )

        model_from_job = job.run(
            dataset=mock_tabular_dataset,
            # model_display_name=_TEST_MODEL_DISPLAY_NAME,
            base_output_dir=_TEST_BASE_OUTPUT_DIR,
            args=_TEST_RUN_ARGS,
            replica_count=1,
            machine_type=_TEST_MACHINE_TYPE,
            accelerator_type=_TEST_ACCELERATOR_TYPE,
            accelerator_count=_TEST_ACCELERATOR_COUNT,
            training_fraction_split=_TEST_TRAINING_FRACTION_SPLIT,
            validation_fraction_split=_TEST_VALIDATION_FRACTION_SPLIT,
            test_fraction_split=_TEST_TEST_FRACTION_SPLIT,
            predefined_split_column_name=_TEST_PREDEFINED_SPLIT_COLUMN_NAME,
            sync=sync,
        )

        if not sync:
            model_from_job.wait()

        true_args = _TEST_RUN_ARGS

        true_worker_pool_spec = {
            "replicaCount": _TEST_REPLICA_COUNT,
            "machineSpec": {
                "machineType": _TEST_MACHINE_TYPE,
                "acceleratorType": _TEST_ACCELERATOR_TYPE,
                "acceleratorCount": _TEST_ACCELERATOR_COUNT,
            },
            "pythonPackageSpec": {
                "executorImageUri": _TEST_TRAINING_CONTAINER_IMAGE,
                "pythonModule": _TEST_PYTHON_MODULE_NAME,
                "packageUris": [_TEST_OUTPUT_PYTHON_PACKAGE_PATH],
                "args": true_args,
            },
        }

        true_fraction_split = gca_training_pipeline.FractionSplit(
            training_fraction=_TEST_TRAINING_FRACTION_SPLIT,
            validation_fraction=_TEST_VALIDATION_FRACTION_SPLIT,
            test_fraction=_TEST_TEST_FRACTION_SPLIT,
        )

        env = [
            gca_env_var.EnvVar(name=str(key), value=str(value))
            for key, value in _TEST_MODEL_SERVING_CONTAINER_ENVIRONMENT_VARIABLES.items()
        ]

        ports = [
            gca_model.Port(container_port=port)
            for port in _TEST_MODEL_SERVING_CONTAINER_PORTS
        ]

        true_container_spec = gca_model.ModelContainerSpec(
            image_uri=_TEST_SERVING_CONTAINER_IMAGE,
            predict_route=_TEST_SERVING_CONTAINER_PREDICTION_ROUTE,
            health_route=_TEST_SERVING_CONTAINER_HEALTH_ROUTE,
            command=_TEST_MODEL_SERVING_CONTAINER_COMMAND,
            args=_TEST_MODEL_SERVING_CONTAINER_ARGS,
            env=env,
            ports=ports,
        )

        true_managed_model = gca_model.Model(
            display_name=_TEST_DISPLAY_NAME + "-model",
            description=_TEST_MODEL_DESCRIPTION,
            container_spec=true_container_spec,
            predict_schemata=gca_model.PredictSchemata(
                instance_schema_uri=_TEST_MODEL_INSTANCE_SCHEMA_URI,
                parameters_schema_uri=_TEST_MODEL_PARAMETERS_SCHEMA_URI,
                prediction_schema_uri=_TEST_MODEL_PREDICTION_SCHEMA_URI,
            ),
            encryption_spec=_TEST_DEFAULT_ENCRYPTION_SPEC,
        )

        true_input_data_config = gca_training_pipeline.InputDataConfig(
            fraction_split=true_fraction_split,
            predefined_split=gca_training_pipeline.PredefinedSplit(
                key=_TEST_PREDEFINED_SPLIT_COLUMN_NAME
            ),
            dataset_id=mock_tabular_dataset.name,
            gcs_destination=gca_io.GcsDestination(
                output_uri_prefix=_TEST_BASE_OUTPUT_DIR
            ),
        )

        true_training_pipeline = gca_training_pipeline.TrainingPipeline(
            display_name=_TEST_DISPLAY_NAME,
            training_task_definition=schema.training_job.definition.custom_task,
            training_task_inputs=json_format.ParseDict(
                {
                    "workerPoolSpecs": [true_worker_pool_spec],
                    "baseOutputDirectory": {"output_uri_prefix": _TEST_BASE_OUTPUT_DIR},
>>>>>>> 7ae28b84
                },
                struct_pb2.Value(),
            ),
            model_to_upload=true_managed_model,
            input_data_config=true_input_data_config,
            encryption_spec=_TEST_DEFAULT_ENCRYPTION_SPEC,
        )

        mock_pipeline_service_create.assert_called_once_with(
            parent=initializer.global_config.common_location_path(),
            training_pipeline=true_training_pipeline,
        )

        assert job._gca_resource is mock_pipeline_service_get.return_value
<<<<<<< HEAD

        mock_model_service_get.assert_called_once_with(name=_TEST_MODEL_NAME)

        assert model_from_job._gca_resource is mock_model_service_get.return_value

        assert job.get_model()._gca_resource is mock_model_service_get.return_value

        assert not job.has_failed

        assert job.state == gca_pipeline_state.PipelineState.PIPELINE_STATE_SUCCEEDED

    @pytest.mark.parametrize("sync", [True, False])
    def test_run_call_pipeline_service_create_with_tabular_dataset_without_model_display_name(
        self,
        mock_pipeline_service_create,
        mock_pipeline_service_get,
        mock_tabular_dataset,
        mock_model_service_get,
        sync,
    ):
        aiplatform.init(
            project=_TEST_PROJECT,
            staging_bucket=_TEST_BUCKET_NAME,
            encryption_spec_key_name=_TEST_DEFAULT_ENCRYPTION_KEY_NAME,
        )

        job = training_jobs.CustomPythonPackageTrainingJob(
            display_name=_TEST_DISPLAY_NAME,
            python_package_gcs_uri=_TEST_OUTPUT_PYTHON_PACKAGE_PATH,
            python_module_name=_TEST_PYTHON_MODULE_NAME,
            container_uri=_TEST_TRAINING_CONTAINER_IMAGE,
            model_serving_container_image_uri=_TEST_SERVING_CONTAINER_IMAGE,
            model_serving_container_predict_route=_TEST_SERVING_CONTAINER_PREDICTION_ROUTE,
            model_serving_container_health_route=_TEST_SERVING_CONTAINER_HEALTH_ROUTE,
            model_serving_container_command=_TEST_MODEL_SERVING_CONTAINER_COMMAND,
            model_serving_container_args=_TEST_MODEL_SERVING_CONTAINER_ARGS,
            model_serving_container_environment_variables=_TEST_MODEL_SERVING_CONTAINER_ENVIRONMENT_VARIABLES,
            model_serving_container_ports=_TEST_MODEL_SERVING_CONTAINER_PORTS,
            model_description=_TEST_MODEL_DESCRIPTION,
            model_instance_schema_uri=_TEST_MODEL_INSTANCE_SCHEMA_URI,
            model_parameters_schema_uri=_TEST_MODEL_PARAMETERS_SCHEMA_URI,
            model_prediction_schema_uri=_TEST_MODEL_PREDICTION_SCHEMA_URI,
        )

        model_from_job = job.run(
            dataset=mock_tabular_dataset,
            # model_display_name=_TEST_MODEL_DISPLAY_NAME,
            base_output_dir=_TEST_BASE_OUTPUT_DIR,
            args=_TEST_RUN_ARGS,
            replica_count=1,
            machine_type=_TEST_MACHINE_TYPE,
            accelerator_type=_TEST_ACCELERATOR_TYPE,
            accelerator_count=_TEST_ACCELERATOR_COUNT,
            training_fraction_split=_TEST_TRAINING_FRACTION_SPLIT,
            validation_fraction_split=_TEST_VALIDATION_FRACTION_SPLIT,
            test_fraction_split=_TEST_TEST_FRACTION_SPLIT,
            predefined_split_column_name=_TEST_PREDEFINED_SPLIT_COLUMN_NAME,
            sync=sync,
        )

        if not sync:
            model_from_job.wait()

        true_args = _TEST_RUN_ARGS

        true_worker_pool_spec = {
            "replicaCount": _TEST_REPLICA_COUNT,
            "machineSpec": {
                "machineType": _TEST_MACHINE_TYPE,
                "acceleratorType": _TEST_ACCELERATOR_TYPE,
                "acceleratorCount": _TEST_ACCELERATOR_COUNT,
            },
            "pythonPackageSpec": {
                "executorImageUri": _TEST_TRAINING_CONTAINER_IMAGE,
                "pythonModule": _TEST_PYTHON_MODULE_NAME,
                "packageUris": [_TEST_OUTPUT_PYTHON_PACKAGE_PATH],
                "args": true_args,
            },
        }

        true_fraction_split = gca_training_pipeline.FractionSplit(
            training_fraction=_TEST_TRAINING_FRACTION_SPLIT,
            validation_fraction=_TEST_VALIDATION_FRACTION_SPLIT,
            test_fraction=_TEST_TEST_FRACTION_SPLIT,
        )

        env = [
            gca_env_var.EnvVar(name=str(key), value=str(value))
            for key, value in _TEST_MODEL_SERVING_CONTAINER_ENVIRONMENT_VARIABLES.items()
        ]

        ports = [
            gca_model.Port(container_port=port)
            for port in _TEST_MODEL_SERVING_CONTAINER_PORTS
        ]

        true_container_spec = gca_model.ModelContainerSpec(
            image_uri=_TEST_SERVING_CONTAINER_IMAGE,
            predict_route=_TEST_SERVING_CONTAINER_PREDICTION_ROUTE,
            health_route=_TEST_SERVING_CONTAINER_HEALTH_ROUTE,
            command=_TEST_MODEL_SERVING_CONTAINER_COMMAND,
            args=_TEST_MODEL_SERVING_CONTAINER_ARGS,
            env=env,
            ports=ports,
        )

        true_managed_model = gca_model.Model(
            display_name=_TEST_DISPLAY_NAME + "-model",
            description=_TEST_MODEL_DESCRIPTION,
            container_spec=true_container_spec,
            predict_schemata=gca_model.PredictSchemata(
                instance_schema_uri=_TEST_MODEL_INSTANCE_SCHEMA_URI,
                parameters_schema_uri=_TEST_MODEL_PARAMETERS_SCHEMA_URI,
                prediction_schema_uri=_TEST_MODEL_PREDICTION_SCHEMA_URI,
            ),
            encryption_spec=_TEST_DEFAULT_ENCRYPTION_SPEC,
        )

        true_input_data_config = gca_training_pipeline.InputDataConfig(
            fraction_split=true_fraction_split,
            predefined_split=gca_training_pipeline.PredefinedSplit(
                key=_TEST_PREDEFINED_SPLIT_COLUMN_NAME
            ),
            dataset_id=mock_tabular_dataset.name,
            gcs_destination=gca_io.GcsDestination(
                output_uri_prefix=_TEST_BASE_OUTPUT_DIR
            ),
        )

        true_training_pipeline = gca_training_pipeline.TrainingPipeline(
            display_name=_TEST_DISPLAY_NAME,
            training_task_definition=schema.training_job.definition.custom_task,
            training_task_inputs=json_format.ParseDict(
                {
                    "workerPoolSpecs": [true_worker_pool_spec],
                    "baseOutputDirectory": {"output_uri_prefix": _TEST_BASE_OUTPUT_DIR},
                },
                struct_pb2.Value(),
            ),
            model_to_upload=true_managed_model,
            input_data_config=true_input_data_config,
            encryption_spec=_TEST_DEFAULT_ENCRYPTION_SPEC,
        )

        mock_pipeline_service_create.assert_called_once_with(
            parent=initializer.global_config.common_location_path(),
            training_pipeline=true_training_pipeline,
        )

        assert job._gca_resource is mock_pipeline_service_get.return_value
=======
>>>>>>> 7ae28b84

        mock_model_service_get.assert_called_once_with(name=_TEST_MODEL_NAME)

        assert model_from_job._gca_resource is mock_model_service_get.return_value

        assert job.get_model()._gca_resource is mock_model_service_get.return_value

        assert not job.has_failed

        assert job.state == gca_pipeline_state.PipelineState.PIPELINE_STATE_SUCCEEDED

    @pytest.mark.parametrize("sync", [True, False])
    def test_run_call_pipeline_service_create_with_bigquery_destination(
        self,
        mock_pipeline_service_create,
        mock_pipeline_service_get,
        mock_tabular_dataset,
        mock_model_service_get,
        sync,
    ):
        aiplatform.init(project=_TEST_PROJECT, staging_bucket=_TEST_BUCKET_NAME)

        job = training_jobs.CustomPythonPackageTrainingJob(
            display_name=_TEST_DISPLAY_NAME,
            python_package_gcs_uri=_TEST_OUTPUT_PYTHON_PACKAGE_PATH,
            python_module_name=_TEST_PYTHON_MODULE_NAME,
            container_uri=_TEST_TRAINING_CONTAINER_IMAGE,
            model_serving_container_image_uri=_TEST_SERVING_CONTAINER_IMAGE,
            model_serving_container_predict_route=_TEST_SERVING_CONTAINER_PREDICTION_ROUTE,
            model_serving_container_health_route=_TEST_SERVING_CONTAINER_HEALTH_ROUTE,
            model_serving_container_command=_TEST_MODEL_SERVING_CONTAINER_COMMAND,
            model_serving_container_args=_TEST_MODEL_SERVING_CONTAINER_ARGS,
            model_serving_container_environment_variables=_TEST_MODEL_SERVING_CONTAINER_ENVIRONMENT_VARIABLES,
            model_serving_container_ports=_TEST_MODEL_SERVING_CONTAINER_PORTS,
            model_description=_TEST_MODEL_DESCRIPTION,
            model_instance_schema_uri=_TEST_MODEL_INSTANCE_SCHEMA_URI,
            model_parameters_schema_uri=_TEST_MODEL_PARAMETERS_SCHEMA_URI,
            model_prediction_schema_uri=_TEST_MODEL_PREDICTION_SCHEMA_URI,
            training_encryption_spec_key_name=_TEST_PIPELINE_ENCRYPTION_KEY_NAME,
            model_encryption_spec_key_name=_TEST_MODEL_ENCRYPTION_KEY_NAME,
        )

        model_from_job = job.run(
            dataset=mock_tabular_dataset,
            model_display_name=_TEST_MODEL_DISPLAY_NAME,
            base_output_dir=_TEST_BASE_OUTPUT_DIR,
            bigquery_destination=_TEST_BIGQUERY_DESTINATION,
            args=_TEST_RUN_ARGS,
            replica_count=1,
            machine_type=_TEST_MACHINE_TYPE,
            accelerator_type=_TEST_ACCELERATOR_TYPE,
            accelerator_count=_TEST_ACCELERATOR_COUNT,
            training_fraction_split=_TEST_TRAINING_FRACTION_SPLIT,
            validation_fraction_split=_TEST_VALIDATION_FRACTION_SPLIT,
            test_fraction_split=_TEST_TEST_FRACTION_SPLIT,
            predefined_split_column_name=_TEST_PREDEFINED_SPLIT_COLUMN_NAME,
            sync=sync,
        )

        if not sync:
            model_from_job.wait()

        true_args = _TEST_RUN_ARGS

        true_worker_pool_spec = {
            "replicaCount": _TEST_REPLICA_COUNT,
            "machineSpec": {
                "machineType": _TEST_MACHINE_TYPE,
                "acceleratorType": _TEST_ACCELERATOR_TYPE,
                "acceleratorCount": _TEST_ACCELERATOR_COUNT,
            },
            "pythonPackageSpec": {
                "executorImageUri": _TEST_TRAINING_CONTAINER_IMAGE,
                "pythonModule": _TEST_PYTHON_MODULE_NAME,
                "packageUris": [_TEST_OUTPUT_PYTHON_PACKAGE_PATH],
                "args": true_args,
            },
        }

        true_fraction_split = gca_training_pipeline.FractionSplit(
            training_fraction=_TEST_TRAINING_FRACTION_SPLIT,
            validation_fraction=_TEST_VALIDATION_FRACTION_SPLIT,
            test_fraction=_TEST_TEST_FRACTION_SPLIT,
        )

        env = [
            gca_env_var.EnvVar(name=str(key), value=str(value))
            for key, value in _TEST_MODEL_SERVING_CONTAINER_ENVIRONMENT_VARIABLES.items()
        ]

        ports = [
            gca_model.Port(container_port=port)
            for port in _TEST_MODEL_SERVING_CONTAINER_PORTS
        ]

        true_container_spec = gca_model.ModelContainerSpec(
            image_uri=_TEST_SERVING_CONTAINER_IMAGE,
            predict_route=_TEST_SERVING_CONTAINER_PREDICTION_ROUTE,
            health_route=_TEST_SERVING_CONTAINER_HEALTH_ROUTE,
            command=_TEST_MODEL_SERVING_CONTAINER_COMMAND,
            args=_TEST_MODEL_SERVING_CONTAINER_ARGS,
            env=env,
            ports=ports,
        )

        true_managed_model = gca_model.Model(
            display_name=_TEST_MODEL_DISPLAY_NAME,
            description=_TEST_MODEL_DESCRIPTION,
            container_spec=true_container_spec,
            predict_schemata=gca_model.PredictSchemata(
                instance_schema_uri=_TEST_MODEL_INSTANCE_SCHEMA_URI,
                parameters_schema_uri=_TEST_MODEL_PARAMETERS_SCHEMA_URI,
                prediction_schema_uri=_TEST_MODEL_PREDICTION_SCHEMA_URI,
            ),
            encryption_spec=_TEST_MODEL_ENCRYPTION_SPEC,
        )

        true_input_data_config = gca_training_pipeline.InputDataConfig(
            fraction_split=true_fraction_split,
            predefined_split=gca_training_pipeline.PredefinedSplit(
                key=_TEST_PREDEFINED_SPLIT_COLUMN_NAME
            ),
            dataset_id=mock_tabular_dataset.name,
            bigquery_destination=gca_io.BigQueryDestination(
                output_uri=_TEST_BIGQUERY_DESTINATION
            ),
        )

        true_training_pipeline = gca_training_pipeline.TrainingPipeline(
            display_name=_TEST_DISPLAY_NAME,
            training_task_definition=schema.training_job.definition.custom_task,
            training_task_inputs=json_format.ParseDict(
                {
                    "workerPoolSpecs": [true_worker_pool_spec],
                    "baseOutputDirectory": {"output_uri_prefix": _TEST_BASE_OUTPUT_DIR},
                },
                struct_pb2.Value(),
            ),
            model_to_upload=true_managed_model,
            input_data_config=true_input_data_config,
            encryption_spec=_TEST_PIPELINE_ENCRYPTION_SPEC,
        )

        mock_pipeline_service_create.assert_called_once_with(
            parent=initializer.global_config.common_location_path(),
            training_pipeline=true_training_pipeline,
        )

        assert job._gca_resource is mock_pipeline_service_get.return_value

        mock_model_service_get.assert_called_once_with(name=_TEST_MODEL_NAME)

        assert model_from_job._gca_resource is mock_model_service_get.return_value

        assert job.get_model()._gca_resource is mock_model_service_get.return_value

        assert not job.has_failed

        assert job.state == gca_pipeline_state.PipelineState.PIPELINE_STATE_SUCCEEDED

    @pytest.mark.usefixtures(
        "mock_pipeline_service_create",
        "mock_pipeline_service_get",
        "mock_python_package_to_gcs",
        "mock_model_service_get",
    )
    @pytest.mark.parametrize("sync", [True, False])
    def test_run_called_twice_raises(
        self, mock_tabular_dataset, sync,
    ):
        aiplatform.init(project=_TEST_PROJECT, staging_bucket=_TEST_BUCKET_NAME)

        job = training_jobs.CustomPythonPackageTrainingJob(
            display_name=_TEST_DISPLAY_NAME,
            python_package_gcs_uri=_TEST_OUTPUT_PYTHON_PACKAGE_PATH,
            python_module_name=_TEST_PYTHON_MODULE_NAME,
            container_uri=_TEST_TRAINING_CONTAINER_IMAGE,
            model_serving_container_image_uri=_TEST_SERVING_CONTAINER_IMAGE,
            model_serving_container_predict_route=_TEST_SERVING_CONTAINER_PREDICTION_ROUTE,
            model_serving_container_health_route=_TEST_SERVING_CONTAINER_HEALTH_ROUTE,
        )

        job.run(
            dataset=mock_tabular_dataset,
            base_output_dir=_TEST_BASE_OUTPUT_DIR,
            args=_TEST_RUN_ARGS,
            replica_count=1,
            machine_type=_TEST_MACHINE_TYPE,
            accelerator_type=_TEST_ACCELERATOR_TYPE,
            accelerator_count=_TEST_ACCELERATOR_COUNT,
            model_display_name=_TEST_MODEL_DISPLAY_NAME,
            training_fraction_split=_TEST_TRAINING_FRACTION_SPLIT,
            validation_fraction_split=_TEST_VALIDATION_FRACTION_SPLIT,
            test_fraction_split=_TEST_TEST_FRACTION_SPLIT,
            sync=sync,
        )

        with pytest.raises(RuntimeError):
            job.run(
                dataset=mock_tabular_dataset,
                base_output_dir=_TEST_BASE_OUTPUT_DIR,
                args=_TEST_RUN_ARGS,
                replica_count=1,
                machine_type=_TEST_MACHINE_TYPE,
                accelerator_type=_TEST_ACCELERATOR_TYPE,
                accelerator_count=_TEST_ACCELERATOR_COUNT,
                model_display_name=_TEST_MODEL_DISPLAY_NAME,
                training_fraction_split=_TEST_TRAINING_FRACTION_SPLIT,
                validation_fraction_split=_TEST_VALIDATION_FRACTION_SPLIT,
                test_fraction_split=_TEST_TEST_FRACTION_SPLIT,
                sync=sync,
            )

        if not sync:
            job.wait()

    @pytest.mark.parametrize("sync", [True, False])
    def test_run_with_invalid_accelerator_type_raises(
        self,
        mock_pipeline_service_create,
        mock_python_package_to_gcs,
        mock_tabular_dataset,
        mock_model_service_get,
        sync,
    ):
        aiplatform.init(project=_TEST_PROJECT, staging_bucket=_TEST_BUCKET_NAME)

        job = training_jobs.CustomPythonPackageTrainingJob(
            display_name=_TEST_DISPLAY_NAME,
            python_package_gcs_uri=_TEST_OUTPUT_PYTHON_PACKAGE_PATH,
            python_module_name=_TEST_PYTHON_MODULE_NAME,
            container_uri=_TEST_TRAINING_CONTAINER_IMAGE,
            model_serving_container_image_uri=_TEST_SERVING_CONTAINER_IMAGE,
            model_serving_container_predict_route=_TEST_SERVING_CONTAINER_PREDICTION_ROUTE,
            model_serving_container_health_route=_TEST_SERVING_CONTAINER_HEALTH_ROUTE,
        )

        with pytest.raises(ValueError):
            job.run(
                dataset=mock_tabular_dataset,
                base_output_dir=_TEST_BASE_OUTPUT_DIR,
                args=_TEST_RUN_ARGS,
                replica_count=1,
                machine_type=_TEST_MACHINE_TYPE,
                accelerator_type=_TEST_INVALID_ACCELERATOR_TYPE,
                accelerator_count=_TEST_ACCELERATOR_COUNT,
                model_display_name=_TEST_MODEL_DISPLAY_NAME,
                training_fraction_split=_TEST_TRAINING_FRACTION_SPLIT,
                validation_fraction_split=_TEST_VALIDATION_FRACTION_SPLIT,
                test_fraction_split=_TEST_TEST_FRACTION_SPLIT,
                sync=sync,
            )

    @pytest.mark.parametrize("sync", [True, False])
    def test_run_with_incomplete_model_info_raises_with_model_to_upload(
        self,
        mock_pipeline_service_create,
        mock_python_package_to_gcs,
        mock_tabular_dataset,
        mock_model_service_get,
        sync,
    ):
        aiplatform.init(project=_TEST_PROJECT, staging_bucket=_TEST_BUCKET_NAME)

        job = training_jobs.CustomPythonPackageTrainingJob(
            display_name=_TEST_DISPLAY_NAME,
            python_package_gcs_uri=_TEST_OUTPUT_PYTHON_PACKAGE_PATH,
            python_module_name=_TEST_PYTHON_MODULE_NAME,
            container_uri=_TEST_TRAINING_CONTAINER_IMAGE,
        )

        with pytest.raises(RuntimeError):
            job.run(
                dataset=mock_tabular_dataset,
                base_output_dir=_TEST_BASE_OUTPUT_DIR,
                args=_TEST_RUN_ARGS,
                replica_count=1,
                machine_type=_TEST_MACHINE_TYPE,
                accelerator_type=_TEST_ACCELERATOR_TYPE,
                accelerator_count=_TEST_ACCELERATOR_COUNT,
                model_display_name=_TEST_MODEL_DISPLAY_NAME,
                training_fraction_split=_TEST_TRAINING_FRACTION_SPLIT,
                validation_fraction_split=_TEST_VALIDATION_FRACTION_SPLIT,
                test_fraction_split=_TEST_TEST_FRACTION_SPLIT,
                sync=sync,
            )

    @pytest.mark.parametrize("sync", [True, False])
    def test_run_call_pipeline_service_create_with_no_dataset(
        self,
        mock_pipeline_service_create,
        mock_pipeline_service_get,
        mock_model_service_get,
        sync,
    ):
        aiplatform.init(project=_TEST_PROJECT, staging_bucket=_TEST_BUCKET_NAME)

        job = training_jobs.CustomPythonPackageTrainingJob(
            display_name=_TEST_DISPLAY_NAME,
            python_package_gcs_uri=_TEST_OUTPUT_PYTHON_PACKAGE_PATH,
            python_module_name=_TEST_PYTHON_MODULE_NAME,
            container_uri=_TEST_TRAINING_CONTAINER_IMAGE,
            model_serving_container_image_uri=_TEST_SERVING_CONTAINER_IMAGE,
            model_serving_container_predict_route=_TEST_SERVING_CONTAINER_PREDICTION_ROUTE,
            model_serving_container_health_route=_TEST_SERVING_CONTAINER_HEALTH_ROUTE,
        )

        model_from_job = job.run(
            model_display_name=_TEST_MODEL_DISPLAY_NAME,
            base_output_dir=_TEST_BASE_OUTPUT_DIR,
            args=_TEST_RUN_ARGS,
            replica_count=1,
            machine_type=_TEST_MACHINE_TYPE,
            accelerator_type=_TEST_ACCELERATOR_TYPE,
            accelerator_count=_TEST_ACCELERATOR_COUNT,
            training_fraction_split=_TEST_TRAINING_FRACTION_SPLIT,
            validation_fraction_split=_TEST_VALIDATION_FRACTION_SPLIT,
            test_fraction_split=_TEST_TEST_FRACTION_SPLIT,
            sync=sync,
        )

        if not sync:
            model_from_job.wait()

        true_args = _TEST_RUN_ARGS

        true_worker_pool_spec = {
            "replicaCount": _TEST_REPLICA_COUNT,
            "machineSpec": {
                "machineType": _TEST_MACHINE_TYPE,
                "acceleratorType": _TEST_ACCELERATOR_TYPE,
                "acceleratorCount": _TEST_ACCELERATOR_COUNT,
            },
            "pythonPackageSpec": {
                "executorImageUri": _TEST_TRAINING_CONTAINER_IMAGE,
                "pythonModule": _TEST_PYTHON_MODULE_NAME,
                "packageUris": [_TEST_OUTPUT_PYTHON_PACKAGE_PATH],
                "args": true_args,
            },
        }

        true_container_spec = gca_model.ModelContainerSpec(
            image_uri=_TEST_SERVING_CONTAINER_IMAGE,
            predict_route=_TEST_SERVING_CONTAINER_PREDICTION_ROUTE,
            health_route=_TEST_SERVING_CONTAINER_HEALTH_ROUTE,
        )

        true_managed_model = gca_model.Model(
            display_name=_TEST_MODEL_DISPLAY_NAME, container_spec=true_container_spec
        )

        true_training_pipeline = gca_training_pipeline.TrainingPipeline(
            display_name=_TEST_DISPLAY_NAME,
            training_task_definition=schema.training_job.definition.custom_task,
            training_task_inputs=json_format.ParseDict(
                {
                    "workerPoolSpecs": [true_worker_pool_spec],
                    "baseOutputDirectory": {"output_uri_prefix": _TEST_BASE_OUTPUT_DIR},
                },
                struct_pb2.Value(),
            ),
            model_to_upload=true_managed_model,
        )

        mock_pipeline_service_create.assert_called_once_with(
            parent=initializer.global_config.common_location_path(),
            training_pipeline=true_training_pipeline,
        )

        assert job._gca_resource is mock_pipeline_service_get.return_value

        mock_model_service_get.assert_called_once_with(name=_TEST_MODEL_NAME)

        assert model_from_job._gca_resource is mock_model_service_get.return_value

    @pytest.mark.usefixtures(
        "mock_pipeline_service_create_with_no_model_to_upload",
        "mock_pipeline_service_get_with_no_model_to_upload",
    )
    @pytest.mark.parametrize("sync", [True, False])
    def test_run_returns_none_if_no_model_to_upload(
        self, mock_tabular_dataset, sync,
    ):
        aiplatform.init(project=_TEST_PROJECT, staging_bucket=_TEST_BUCKET_NAME)

        job = training_jobs.CustomPythonPackageTrainingJob(
            display_name=_TEST_DISPLAY_NAME,
            python_package_gcs_uri=_TEST_OUTPUT_PYTHON_PACKAGE_PATH,
            python_module_name=_TEST_PYTHON_MODULE_NAME,
            container_uri=_TEST_TRAINING_CONTAINER_IMAGE,
        )

        model = job.run(
            dataset=mock_tabular_dataset,
            base_output_dir=_TEST_BASE_OUTPUT_DIR,
            args=_TEST_RUN_ARGS,
            replica_count=1,
            machine_type=_TEST_MACHINE_TYPE,
            accelerator_type=_TEST_ACCELERATOR_TYPE,
            accelerator_count=_TEST_ACCELERATOR_COUNT,
            training_fraction_split=_TEST_TRAINING_FRACTION_SPLIT,
            validation_fraction_split=_TEST_VALIDATION_FRACTION_SPLIT,
            test_fraction_split=_TEST_TEST_FRACTION_SPLIT,
            sync=sync,
        )

        assert model is None

    @pytest.mark.usefixtures(
        "mock_pipeline_service_create_with_no_model_to_upload",
        "mock_pipeline_service_get_with_no_model_to_upload",
    )
    @pytest.mark.parametrize("sync", [True, False])
    def test_get_model_raises_if_no_model_to_upload(
        self, mock_tabular_dataset, sync,
    ):
        aiplatform.init(project=_TEST_PROJECT, staging_bucket=_TEST_BUCKET_NAME)

        job = training_jobs.CustomPythonPackageTrainingJob(
            display_name=_TEST_DISPLAY_NAME,
            python_package_gcs_uri=_TEST_OUTPUT_PYTHON_PACKAGE_PATH,
            python_module_name=_TEST_PYTHON_MODULE_NAME,
            container_uri=_TEST_TRAINING_CONTAINER_IMAGE,
        )

        job.run(
            dataset=mock_tabular_dataset,
            base_output_dir=_TEST_BASE_OUTPUT_DIR,
            args=_TEST_RUN_ARGS,
            replica_count=1,
            machine_type=_TEST_MACHINE_TYPE,
            accelerator_type=_TEST_ACCELERATOR_TYPE,
            accelerator_count=_TEST_ACCELERATOR_COUNT,
            training_fraction_split=_TEST_TRAINING_FRACTION_SPLIT,
            validation_fraction_split=_TEST_VALIDATION_FRACTION_SPLIT,
            test_fraction_split=_TEST_TEST_FRACTION_SPLIT,
            sync=sync,
        )

        if not sync:
            job.wait()

        with pytest.raises(RuntimeError):
            job.get_model()

    @pytest.mark.parametrize("sync", [True, False])
    def test_run_raises_if_pipeline_fails(
        self,
        mock_pipeline_service_create_and_get_with_fail,
        mock_tabular_dataset,
        sync,
    ):

        aiplatform.init(project=_TEST_PROJECT, staging_bucket=_TEST_BUCKET_NAME)

        job = training_jobs.CustomPythonPackageTrainingJob(
            display_name=_TEST_DISPLAY_NAME,
            python_package_gcs_uri=_TEST_OUTPUT_PYTHON_PACKAGE_PATH,
            python_module_name=_TEST_PYTHON_MODULE_NAME,
            container_uri=_TEST_TRAINING_CONTAINER_IMAGE,
        )

        with pytest.raises(RuntimeError):
            job.run(
                dataset=mock_tabular_dataset,
                base_output_dir=_TEST_BASE_OUTPUT_DIR,
                args=_TEST_RUN_ARGS,
                replica_count=1,
                machine_type=_TEST_MACHINE_TYPE,
                accelerator_type=_TEST_ACCELERATOR_TYPE,
                accelerator_count=_TEST_ACCELERATOR_COUNT,
                training_fraction_split=_TEST_TRAINING_FRACTION_SPLIT,
                validation_fraction_split=_TEST_VALIDATION_FRACTION_SPLIT,
                test_fraction_split=_TEST_TEST_FRACTION_SPLIT,
                sync=sync,
            )

            if not sync:
                job.wait()

        with pytest.raises(RuntimeError):
            job.get_model()

    def test_raises_before_run_is_called(self, mock_pipeline_service_create):
        aiplatform.init(project=_TEST_PROJECT, staging_bucket=_TEST_BUCKET_NAME)

        job = training_jobs.CustomPythonPackageTrainingJob(
            display_name=_TEST_DISPLAY_NAME,
            python_package_gcs_uri=_TEST_OUTPUT_PYTHON_PACKAGE_PATH,
            python_module_name=_TEST_PYTHON_MODULE_NAME,
            container_uri=_TEST_TRAINING_CONTAINER_IMAGE,
            model_serving_container_image_uri=_TEST_SERVING_CONTAINER_IMAGE,
            model_serving_container_predict_route=_TEST_SERVING_CONTAINER_PREDICTION_ROUTE,
            model_serving_container_health_route=_TEST_SERVING_CONTAINER_HEALTH_ROUTE,
        )

        with pytest.raises(RuntimeError):
            job.get_model()

        with pytest.raises(RuntimeError):
            job.has_failed

        with pytest.raises(RuntimeError):
            job.state

    def test_run_raises_if_no_staging_bucket(self):

        aiplatform.init(project=_TEST_PROJECT)

        with pytest.raises(RuntimeError):
            training_jobs.CustomPythonPackageTrainingJob(
                display_name=_TEST_DISPLAY_NAME,
                python_package_gcs_uri=_TEST_OUTPUT_PYTHON_PACKAGE_PATH,
                python_module_name=_TEST_PYTHON_MODULE_NAME,
                container_uri=_TEST_TRAINING_CONTAINER_IMAGE,
            )

    @pytest.mark.parametrize("sync", [True, False])
    def test_run_call_pipeline_service_create_distributed_training(
        self,
        mock_pipeline_service_create,
        mock_pipeline_service_get,
        mock_tabular_dataset,
        mock_model_service_get,
        sync,
    ):
        aiplatform.init(project=_TEST_PROJECT, staging_bucket=_TEST_BUCKET_NAME)

        job = training_jobs.CustomPythonPackageTrainingJob(
            display_name=_TEST_DISPLAY_NAME,
            python_package_gcs_uri=_TEST_OUTPUT_PYTHON_PACKAGE_PATH,
            python_module_name=_TEST_PYTHON_MODULE_NAME,
            container_uri=_TEST_TRAINING_CONTAINER_IMAGE,
            model_serving_container_image_uri=_TEST_SERVING_CONTAINER_IMAGE,
            model_serving_container_predict_route=_TEST_SERVING_CONTAINER_PREDICTION_ROUTE,
            model_serving_container_health_route=_TEST_SERVING_CONTAINER_HEALTH_ROUTE,
            model_instance_schema_uri=_TEST_MODEL_INSTANCE_SCHEMA_URI,
            model_parameters_schema_uri=_TEST_MODEL_PARAMETERS_SCHEMA_URI,
            model_prediction_schema_uri=_TEST_MODEL_PREDICTION_SCHEMA_URI,
        )

        model_from_job = job.run(
            dataset=mock_tabular_dataset,
            base_output_dir=_TEST_BASE_OUTPUT_DIR,
            args=_TEST_RUN_ARGS,
            replica_count=10,
            machine_type=_TEST_MACHINE_TYPE,
            accelerator_type=_TEST_ACCELERATOR_TYPE,
            accelerator_count=_TEST_ACCELERATOR_COUNT,
            model_display_name=_TEST_MODEL_DISPLAY_NAME,
            training_fraction_split=_TEST_TRAINING_FRACTION_SPLIT,
            validation_fraction_split=_TEST_VALIDATION_FRACTION_SPLIT,
            test_fraction_split=_TEST_TEST_FRACTION_SPLIT,
            sync=sync,
        )

        if not sync:
            model_from_job.wait()

        true_args = _TEST_RUN_ARGS

        true_worker_pool_spec = [
            {
                "replicaCount": 1,
                "machineSpec": {
                    "machineType": _TEST_MACHINE_TYPE,
                    "acceleratorType": _TEST_ACCELERATOR_TYPE,
                    "acceleratorCount": _TEST_ACCELERATOR_COUNT,
                },
                "pythonPackageSpec": {
                    "executorImageUri": _TEST_TRAINING_CONTAINER_IMAGE,
                    "pythonModule": _TEST_PYTHON_MODULE_NAME,
                    "packageUris": [_TEST_OUTPUT_PYTHON_PACKAGE_PATH],
                    "args": true_args,
                },
            },
            {
                "replicaCount": 9,
                "machineSpec": {
                    "machineType": _TEST_MACHINE_TYPE,
                    "acceleratorType": _TEST_ACCELERATOR_TYPE,
                    "acceleratorCount": _TEST_ACCELERATOR_COUNT,
                },
                "pythonPackageSpec": {
                    "executorImageUri": _TEST_TRAINING_CONTAINER_IMAGE,
                    "pythonModule": _TEST_PYTHON_MODULE_NAME,
                    "packageUris": [_TEST_OUTPUT_PYTHON_PACKAGE_PATH],
                    "args": true_args,
                },
            },
        ]

        true_fraction_split = gca_training_pipeline.FractionSplit(
            training_fraction=_TEST_TRAINING_FRACTION_SPLIT,
            validation_fraction=_TEST_VALIDATION_FRACTION_SPLIT,
            test_fraction=_TEST_TEST_FRACTION_SPLIT,
        )

        true_container_spec = gca_model.ModelContainerSpec(
            image_uri=_TEST_SERVING_CONTAINER_IMAGE,
            predict_route=_TEST_SERVING_CONTAINER_PREDICTION_ROUTE,
            health_route=_TEST_SERVING_CONTAINER_HEALTH_ROUTE,
        )

        true_managed_model = gca_model.Model(
            display_name=_TEST_MODEL_DISPLAY_NAME,
            container_spec=true_container_spec,
            predict_schemata=gca_model.PredictSchemata(
                instance_schema_uri=_TEST_MODEL_INSTANCE_SCHEMA_URI,
                parameters_schema_uri=_TEST_MODEL_PARAMETERS_SCHEMA_URI,
                prediction_schema_uri=_TEST_MODEL_PREDICTION_SCHEMA_URI,
            ),
        )

        true_input_data_config = gca_training_pipeline.InputDataConfig(
            fraction_split=true_fraction_split,
            dataset_id=mock_tabular_dataset.name,
            gcs_destination=gca_io.GcsDestination(
                output_uri_prefix=_TEST_BASE_OUTPUT_DIR
            ),
        )

        true_training_pipeline = gca_training_pipeline.TrainingPipeline(
            display_name=_TEST_DISPLAY_NAME,
            training_task_definition=schema.training_job.definition.custom_task,
            training_task_inputs=json_format.ParseDict(
                {
                    "workerPoolSpecs": true_worker_pool_spec,
                    "baseOutputDirectory": {"output_uri_prefix": _TEST_BASE_OUTPUT_DIR},
                },
                struct_pb2.Value(),
            ),
            model_to_upload=true_managed_model,
            input_data_config=true_input_data_config,
        )

        mock_pipeline_service_create.assert_called_once_with(
            parent=initializer.global_config.common_location_path(),
            training_pipeline=true_training_pipeline,
        )

        assert job._gca_resource is mock_pipeline_service_get.return_value

        mock_model_service_get.assert_called_once_with(name=_TEST_MODEL_NAME)

        assert model_from_job._gca_resource is mock_model_service_get.return_value

        assert job.get_model()._gca_resource is mock_model_service_get.return_value

        assert not job.has_failed

        assert job.state == gca_pipeline_state.PipelineState.PIPELINE_STATE_SUCCEEDED

    @pytest.mark.parametrize("sync", [True, False])
    def test_run_call_pipeline_service_create_with_nontabular_dataset(
        self,
        mock_pipeline_service_create,
        mock_pipeline_service_get,
        mock_python_package_to_gcs,
        mock_nontabular_dataset,
        mock_model_service_get,
        sync,
    ):
        aiplatform.init(
            project=_TEST_PROJECT, staging_bucket=_TEST_BUCKET_NAME,
        )

        job = training_jobs.CustomPythonPackageTrainingJob(
            display_name=_TEST_DISPLAY_NAME,
            python_package_gcs_uri=_TEST_OUTPUT_PYTHON_PACKAGE_PATH,
            python_module_name=_TEST_PYTHON_MODULE_NAME,
            container_uri=_TEST_TRAINING_CONTAINER_IMAGE,
            model_serving_container_image_uri=_TEST_SERVING_CONTAINER_IMAGE,
            model_serving_container_predict_route=_TEST_SERVING_CONTAINER_PREDICTION_ROUTE,
            model_serving_container_health_route=_TEST_SERVING_CONTAINER_HEALTH_ROUTE,
            model_serving_container_command=_TEST_MODEL_SERVING_CONTAINER_COMMAND,
            model_serving_container_args=_TEST_MODEL_SERVING_CONTAINER_ARGS,
            model_serving_container_environment_variables=_TEST_MODEL_SERVING_CONTAINER_ENVIRONMENT_VARIABLES,
            model_serving_container_ports=_TEST_MODEL_SERVING_CONTAINER_PORTS,
            model_description=_TEST_MODEL_DESCRIPTION,
            model_instance_schema_uri=_TEST_MODEL_INSTANCE_SCHEMA_URI,
            model_parameters_schema_uri=_TEST_MODEL_PARAMETERS_SCHEMA_URI,
            model_prediction_schema_uri=_TEST_MODEL_PREDICTION_SCHEMA_URI,
        )

        model_from_job = job.run(
            dataset=mock_nontabular_dataset,
            annotation_schema_uri=_TEST_ANNOTATION_SCHEMA_URI,
            base_output_dir=_TEST_BASE_OUTPUT_DIR,
            args=_TEST_RUN_ARGS,
            replica_count=1,
            machine_type=_TEST_MACHINE_TYPE,
            accelerator_type=_TEST_ACCELERATOR_TYPE,
            accelerator_count=_TEST_ACCELERATOR_COUNT,
            model_display_name=_TEST_MODEL_DISPLAY_NAME,
            sync=sync,
        )

        if not sync:
            model_from_job.wait()

        true_args = _TEST_RUN_ARGS

        true_worker_pool_spec = {
            "replicaCount": _TEST_REPLICA_COUNT,
            "machineSpec": {
                "machineType": _TEST_MACHINE_TYPE,
                "acceleratorType": _TEST_ACCELERATOR_TYPE,
                "acceleratorCount": _TEST_ACCELERATOR_COUNT,
            },
            "pythonPackageSpec": {
                "executorImageUri": _TEST_TRAINING_CONTAINER_IMAGE,
                "pythonModule": _TEST_PYTHON_MODULE_NAME,
                "packageUris": [_TEST_OUTPUT_PYTHON_PACKAGE_PATH],
                "args": true_args,
            },
        }

        true_fraction_split = gca_training_pipeline.FractionSplit(
            training_fraction=_TEST_DEFAULT_TRAINING_FRACTION_SPLIT,
            validation_fraction=_TEST_DEFAULT_VALIDATION_FRACTION_SPLIT,
            test_fraction=_TEST_DEFAULT_TEST_FRACTION_SPLIT,
        )

        env = [
            gca_env_var.EnvVar(name=str(key), value=str(value))
            for key, value in _TEST_MODEL_SERVING_CONTAINER_ENVIRONMENT_VARIABLES.items()
        ]

        ports = [
            gca_model.Port(container_port=port)
            for port in _TEST_MODEL_SERVING_CONTAINER_PORTS
        ]

        true_container_spec = gca_model.ModelContainerSpec(
            image_uri=_TEST_SERVING_CONTAINER_IMAGE,
            predict_route=_TEST_SERVING_CONTAINER_PREDICTION_ROUTE,
            health_route=_TEST_SERVING_CONTAINER_HEALTH_ROUTE,
            command=_TEST_MODEL_SERVING_CONTAINER_COMMAND,
            args=_TEST_MODEL_SERVING_CONTAINER_ARGS,
            env=env,
            ports=ports,
        )

        true_managed_model = gca_model.Model(
            display_name=_TEST_MODEL_DISPLAY_NAME,
            description=_TEST_MODEL_DESCRIPTION,
            container_spec=true_container_spec,
            predict_schemata=gca_model.PredictSchemata(
                instance_schema_uri=_TEST_MODEL_INSTANCE_SCHEMA_URI,
                parameters_schema_uri=_TEST_MODEL_PARAMETERS_SCHEMA_URI,
                prediction_schema_uri=_TEST_MODEL_PREDICTION_SCHEMA_URI,
            ),
        )

        true_input_data_config = gca_training_pipeline.InputDataConfig(
            fraction_split=true_fraction_split,
            dataset_id=mock_nontabular_dataset.name,
            annotation_schema_uri=_TEST_ANNOTATION_SCHEMA_URI,
            gcs_destination=gca_io.GcsDestination(
                output_uri_prefix=_TEST_BASE_OUTPUT_DIR
            ),
        )

        true_training_pipeline = gca_training_pipeline.TrainingPipeline(
            display_name=_TEST_DISPLAY_NAME,
            training_task_definition=schema.training_job.definition.custom_task,
            training_task_inputs=json_format.ParseDict(
                {
                    "workerPoolSpecs": [true_worker_pool_spec],
                    "baseOutputDirectory": {"output_uri_prefix": _TEST_BASE_OUTPUT_DIR},
                },
                struct_pb2.Value(),
            ),
            model_to_upload=true_managed_model,
            input_data_config=true_input_data_config,
        )

        mock_pipeline_service_create.assert_called_once_with(
            parent=initializer.global_config.common_location_path(),
            training_pipeline=true_training_pipeline,
        )

        assert job._gca_resource is mock_pipeline_service_get.return_value

        mock_model_service_get.assert_called_once_with(name=_TEST_MODEL_NAME)

        assert model_from_job._gca_resource is mock_model_service_get.return_value

        assert job.get_model()._gca_resource is mock_model_service_get.return_value

        assert not job.has_failed

        assert job.state == gca_pipeline_state.PipelineState.PIPELINE_STATE_SUCCEEDED

    def test_run_call_pipeline_service_create_with_nontabular_dataset_raises_if_annotation_schema_uri(
        self, mock_nontabular_dataset,
    ):
        aiplatform.init(
            project=_TEST_PROJECT, staging_bucket=_TEST_BUCKET_NAME,
        )

        job = training_jobs.CustomPythonPackageTrainingJob(
            display_name=_TEST_DISPLAY_NAME,
            python_package_gcs_uri=_TEST_OUTPUT_PYTHON_PACKAGE_PATH,
            python_module_name=_TEST_PYTHON_MODULE_NAME,
            container_uri=_TEST_TRAINING_CONTAINER_IMAGE,
            model_serving_container_image_uri=_TEST_SERVING_CONTAINER_IMAGE,
            model_serving_container_predict_route=_TEST_SERVING_CONTAINER_PREDICTION_ROUTE,
            model_serving_container_health_route=_TEST_SERVING_CONTAINER_HEALTH_ROUTE,
            model_serving_container_command=_TEST_MODEL_SERVING_CONTAINER_COMMAND,
            model_serving_container_args=_TEST_MODEL_SERVING_CONTAINER_ARGS,
            model_serving_container_environment_variables=_TEST_MODEL_SERVING_CONTAINER_ENVIRONMENT_VARIABLES,
            model_serving_container_ports=_TEST_MODEL_SERVING_CONTAINER_PORTS,
            model_description=_TEST_MODEL_DESCRIPTION,
            model_instance_schema_uri=_TEST_MODEL_INSTANCE_SCHEMA_URI,
            model_parameters_schema_uri=_TEST_MODEL_PARAMETERS_SCHEMA_URI,
            model_prediction_schema_uri=_TEST_MODEL_PREDICTION_SCHEMA_URI,
        )

        with pytest.raises(Exception):
            job.run(
                dataset=mock_nontabular_dataset,
                base_output_dir=_TEST_BASE_OUTPUT_DIR,
                args=_TEST_RUN_ARGS,
                replica_count=1,
                machine_type=_TEST_MACHINE_TYPE,
                accelerator_type=_TEST_ACCELERATOR_TYPE,
                accelerator_count=_TEST_ACCELERATOR_COUNT,
                model_display_name=_TEST_MODEL_DISPLAY_NAME,
            )<|MERGE_RESOLUTION|>--- conflicted
+++ resolved
@@ -3047,8 +3047,6 @@
                     "workerPoolSpecs": [true_worker_pool_spec],
                     "baseOutputDirectory": {"output_uri_prefix": _TEST_BASE_OUTPUT_DIR},
                     "serviceAccount": _TEST_SERVICE_ACCOUNT,
-<<<<<<< HEAD
-=======
                 },
                 struct_pb2.Value(),
             ),
@@ -3199,7 +3197,6 @@
                 {
                     "workerPoolSpecs": [true_worker_pool_spec],
                     "baseOutputDirectory": {"output_uri_prefix": _TEST_BASE_OUTPUT_DIR},
->>>>>>> 7ae28b84
                 },
                 struct_pb2.Value(),
             ),
@@ -3214,159 +3211,6 @@
         )
 
         assert job._gca_resource is mock_pipeline_service_get.return_value
-<<<<<<< HEAD
-
-        mock_model_service_get.assert_called_once_with(name=_TEST_MODEL_NAME)
-
-        assert model_from_job._gca_resource is mock_model_service_get.return_value
-
-        assert job.get_model()._gca_resource is mock_model_service_get.return_value
-
-        assert not job.has_failed
-
-        assert job.state == gca_pipeline_state.PipelineState.PIPELINE_STATE_SUCCEEDED
-
-    @pytest.mark.parametrize("sync", [True, False])
-    def test_run_call_pipeline_service_create_with_tabular_dataset_without_model_display_name(
-        self,
-        mock_pipeline_service_create,
-        mock_pipeline_service_get,
-        mock_tabular_dataset,
-        mock_model_service_get,
-        sync,
-    ):
-        aiplatform.init(
-            project=_TEST_PROJECT,
-            staging_bucket=_TEST_BUCKET_NAME,
-            encryption_spec_key_name=_TEST_DEFAULT_ENCRYPTION_KEY_NAME,
-        )
-
-        job = training_jobs.CustomPythonPackageTrainingJob(
-            display_name=_TEST_DISPLAY_NAME,
-            python_package_gcs_uri=_TEST_OUTPUT_PYTHON_PACKAGE_PATH,
-            python_module_name=_TEST_PYTHON_MODULE_NAME,
-            container_uri=_TEST_TRAINING_CONTAINER_IMAGE,
-            model_serving_container_image_uri=_TEST_SERVING_CONTAINER_IMAGE,
-            model_serving_container_predict_route=_TEST_SERVING_CONTAINER_PREDICTION_ROUTE,
-            model_serving_container_health_route=_TEST_SERVING_CONTAINER_HEALTH_ROUTE,
-            model_serving_container_command=_TEST_MODEL_SERVING_CONTAINER_COMMAND,
-            model_serving_container_args=_TEST_MODEL_SERVING_CONTAINER_ARGS,
-            model_serving_container_environment_variables=_TEST_MODEL_SERVING_CONTAINER_ENVIRONMENT_VARIABLES,
-            model_serving_container_ports=_TEST_MODEL_SERVING_CONTAINER_PORTS,
-            model_description=_TEST_MODEL_DESCRIPTION,
-            model_instance_schema_uri=_TEST_MODEL_INSTANCE_SCHEMA_URI,
-            model_parameters_schema_uri=_TEST_MODEL_PARAMETERS_SCHEMA_URI,
-            model_prediction_schema_uri=_TEST_MODEL_PREDICTION_SCHEMA_URI,
-        )
-
-        model_from_job = job.run(
-            dataset=mock_tabular_dataset,
-            # model_display_name=_TEST_MODEL_DISPLAY_NAME,
-            base_output_dir=_TEST_BASE_OUTPUT_DIR,
-            args=_TEST_RUN_ARGS,
-            replica_count=1,
-            machine_type=_TEST_MACHINE_TYPE,
-            accelerator_type=_TEST_ACCELERATOR_TYPE,
-            accelerator_count=_TEST_ACCELERATOR_COUNT,
-            training_fraction_split=_TEST_TRAINING_FRACTION_SPLIT,
-            validation_fraction_split=_TEST_VALIDATION_FRACTION_SPLIT,
-            test_fraction_split=_TEST_TEST_FRACTION_SPLIT,
-            predefined_split_column_name=_TEST_PREDEFINED_SPLIT_COLUMN_NAME,
-            sync=sync,
-        )
-
-        if not sync:
-            model_from_job.wait()
-
-        true_args = _TEST_RUN_ARGS
-
-        true_worker_pool_spec = {
-            "replicaCount": _TEST_REPLICA_COUNT,
-            "machineSpec": {
-                "machineType": _TEST_MACHINE_TYPE,
-                "acceleratorType": _TEST_ACCELERATOR_TYPE,
-                "acceleratorCount": _TEST_ACCELERATOR_COUNT,
-            },
-            "pythonPackageSpec": {
-                "executorImageUri": _TEST_TRAINING_CONTAINER_IMAGE,
-                "pythonModule": _TEST_PYTHON_MODULE_NAME,
-                "packageUris": [_TEST_OUTPUT_PYTHON_PACKAGE_PATH],
-                "args": true_args,
-            },
-        }
-
-        true_fraction_split = gca_training_pipeline.FractionSplit(
-            training_fraction=_TEST_TRAINING_FRACTION_SPLIT,
-            validation_fraction=_TEST_VALIDATION_FRACTION_SPLIT,
-            test_fraction=_TEST_TEST_FRACTION_SPLIT,
-        )
-
-        env = [
-            gca_env_var.EnvVar(name=str(key), value=str(value))
-            for key, value in _TEST_MODEL_SERVING_CONTAINER_ENVIRONMENT_VARIABLES.items()
-        ]
-
-        ports = [
-            gca_model.Port(container_port=port)
-            for port in _TEST_MODEL_SERVING_CONTAINER_PORTS
-        ]
-
-        true_container_spec = gca_model.ModelContainerSpec(
-            image_uri=_TEST_SERVING_CONTAINER_IMAGE,
-            predict_route=_TEST_SERVING_CONTAINER_PREDICTION_ROUTE,
-            health_route=_TEST_SERVING_CONTAINER_HEALTH_ROUTE,
-            command=_TEST_MODEL_SERVING_CONTAINER_COMMAND,
-            args=_TEST_MODEL_SERVING_CONTAINER_ARGS,
-            env=env,
-            ports=ports,
-        )
-
-        true_managed_model = gca_model.Model(
-            display_name=_TEST_DISPLAY_NAME + "-model",
-            description=_TEST_MODEL_DESCRIPTION,
-            container_spec=true_container_spec,
-            predict_schemata=gca_model.PredictSchemata(
-                instance_schema_uri=_TEST_MODEL_INSTANCE_SCHEMA_URI,
-                parameters_schema_uri=_TEST_MODEL_PARAMETERS_SCHEMA_URI,
-                prediction_schema_uri=_TEST_MODEL_PREDICTION_SCHEMA_URI,
-            ),
-            encryption_spec=_TEST_DEFAULT_ENCRYPTION_SPEC,
-        )
-
-        true_input_data_config = gca_training_pipeline.InputDataConfig(
-            fraction_split=true_fraction_split,
-            predefined_split=gca_training_pipeline.PredefinedSplit(
-                key=_TEST_PREDEFINED_SPLIT_COLUMN_NAME
-            ),
-            dataset_id=mock_tabular_dataset.name,
-            gcs_destination=gca_io.GcsDestination(
-                output_uri_prefix=_TEST_BASE_OUTPUT_DIR
-            ),
-        )
-
-        true_training_pipeline = gca_training_pipeline.TrainingPipeline(
-            display_name=_TEST_DISPLAY_NAME,
-            training_task_definition=schema.training_job.definition.custom_task,
-            training_task_inputs=json_format.ParseDict(
-                {
-                    "workerPoolSpecs": [true_worker_pool_spec],
-                    "baseOutputDirectory": {"output_uri_prefix": _TEST_BASE_OUTPUT_DIR},
-                },
-                struct_pb2.Value(),
-            ),
-            model_to_upload=true_managed_model,
-            input_data_config=true_input_data_config,
-            encryption_spec=_TEST_DEFAULT_ENCRYPTION_SPEC,
-        )
-
-        mock_pipeline_service_create.assert_called_once_with(
-            parent=initializer.global_config.common_location_path(),
-            training_pipeline=true_training_pipeline,
-        )
-
-        assert job._gca_resource is mock_pipeline_service_get.return_value
-=======
->>>>>>> 7ae28b84
 
         mock_model_service_get.assert_called_once_with(name=_TEST_MODEL_NAME)
 
