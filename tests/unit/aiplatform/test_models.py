--- conflicted
+++ resolved
@@ -54,11 +54,7 @@
     "loss_fn": "mse",
 }
 _TEST_SERVING_CONTAINER_PORTS = [8888, 10000]
-<<<<<<< HEAD
 _TEST_ID = "1028944691210842416"
-=======
-_TEST_MODEL_ID = "1028944691210842416"
->>>>>>> c0d21708
 
 
 class TestModel:
@@ -115,12 +111,7 @@
         ) as create_client_mock:
             api_client_mock = mock.Mock(spec=ModelServiceClient)
             create_client_mock.return_value = api_client_mock
-
-<<<<<<< HEAD
             models.Model(_TEST_ID)
-=======
-            models.Model(_TEST_MODEL_ID)
->>>>>>> c0d21708
             create_client_mock.assert_called_once_with(
                 client_class=ModelServiceClient,
                 credentials=None,
@@ -136,11 +127,7 @@
             api_client_mock = mock.Mock(spec=ModelServiceClient)
             create_client_mock.return_value = api_client_mock
 
-<<<<<<< HEAD
             models.Model(_TEST_ID, location=_TEST_LOCATION_2)
-=======
-            models.Model(_TEST_MODEL_ID, location=_TEST_LOCATION_2)
->>>>>>> c0d21708
             create_client_mock.assert_called_once_with(
                 client_class=ModelServiceClient,
                 credentials=None,
@@ -156,11 +143,7 @@
             api_client_mock = mock.Mock(spec=ModelServiceClient)
             create_client_mock.return_value = api_client_mock
             creds = auth_credentials.AnonymousCredentials()
-<<<<<<< HEAD
             models.Model(_TEST_ID, credentials=creds)
-=======
-            models.Model(_TEST_MODEL_ID, credentials=creds)
->>>>>>> c0d21708
             create_client_mock.assert_called_once_with(
                 client_class=ModelServiceClient,
                 credentials=creds,
@@ -176,11 +159,7 @@
             api_client_mock = mock.Mock(spec=ModelServiceClient)
             create_client_mock.return_value = api_client_mock
 
-<<<<<<< HEAD
             models.Model(_TEST_ID)
-=======
-            models.Model(_TEST_MODEL_ID)
->>>>>>> c0d21708
             test_model_resource_name = ModelServiceClient.model_path(
                 _TEST_PROJECT, _TEST_LOCATION, _TEST_ID
             )
@@ -195,12 +174,7 @@
         ) as create_client_mock:
             api_client_mock = mock.Mock(spec=ModelServiceClient)
             create_client_mock.return_value = api_client_mock
-
-<<<<<<< HEAD
             models.Model(_TEST_ID, project=_TEST_PROJECT_2)
-=======
-            models.Model(_TEST_MODEL_ID, project=_TEST_PROJECT_2)
->>>>>>> c0d21708
             test_model_resource_name = ModelServiceClient.model_path(
                 _TEST_PROJECT_2, _TEST_LOCATION, _TEST_ID
             )
@@ -215,12 +189,7 @@
         ) as create_client_mock:
             api_client_mock = mock.Mock(spec=ModelServiceClient)
             create_client_mock.return_value = api_client_mock
-
-<<<<<<< HEAD
             models.Model(_TEST_ID, location=_TEST_LOCATION_2)
-=======
-            models.Model(_TEST_MODEL_ID, location=_TEST_LOCATION_2)
->>>>>>> c0d21708
             test_model_resource_name = ModelServiceClient.model_path(
                 _TEST_PROJECT, _TEST_LOCATION_2, _TEST_ID
             )
@@ -437,7 +406,6 @@
     @pytest.mark.usefixtures("get_endpoint_mock", "get_model_mock")
     def test_deploy(self, deploy_model_mock):
         aiplatform.init(project=_TEST_PROJECT, location=_TEST_LOCATION)
-<<<<<<< HEAD
         test_model = models.Model(_TEST_ID)
         test_endpoint = models.Endpoint(_TEST_ID)
 
@@ -455,27 +423,4 @@
             deployed_model=deployed_model,
             traffic_split={"0": 100},
             metadata=(),
-        )
-=======
-        with mock.patch.object(
-            initializer.global_config, "create_client"
-        ) as create_client_mock:
-            api_client_mock = mock.Mock(spec=EndpointServiceClient)
-            create_client_mock.return_value = api_client_mock
-
-            test_model = models.Model(_TEST_MODEL_ID)
-            mock_endpoint = mock.Mock(autospec=models.Endpoint)
-
-            assert test_model.deploy(mock_endpoint) == mock_endpoint
-            mock_endpoint.deploy.assert_called_once_with(
-                model=test_model,
-                deployed_model_display_name=None,
-                traffic_percentage=100,
-                traffic_split=None,
-                machine_type=None,
-                min_replica_count=1,
-                max_replica_count=1,
-                metadata=(),
-            )
-            api_client_mock.deploy_model.assert_called_once()
->>>>>>> c0d21708
+        )